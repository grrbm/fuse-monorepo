import { cn } from "@/lib/utils"
import { useRouter } from "next/router"
import { useAuth } from "@/contexts/AuthContext"
import {
  BarChart3,
  FileText,
  LogOut,
  Building2,
  Package,
  Users,
  Settings,
  DollarSign,
<<<<<<< HEAD
  MessageSquare,
=======
  Shield,
>>>>>>> 1fc474f6
} from "lucide-react"

const navigation = [
  { name: "Overview", icon: BarChart3, href: "/" },
  { name: "Products", icon: Package, href: "/products" },
  { name: "Forms", icon: FileText, href: "/forms" },
  { name: "Client Management", icon: Users, href: "/client-management" },
  { name: "Tier Management", icon: Settings, href: "/tier-management" },
  { name: "Global Fees", icon: DollarSign, href: "/global-fees" },
<<<<<<< HEAD
  { name: "Support", icon: MessageSquare, href: "/support" },
=======
  { name: "Audit Logs", icon: Shield, href: "/audit-logs" },
>>>>>>> 1fc474f6
]

export function Sidebar() {
  const router = useRouter()
  const { user, logout } = useAuth()
  
  return (
    <div className="w-72 bg-white border-r border-[#E5E7EB] flex flex-col shadow-sm">
      {/* Logo */}
      <div className="p-8 pb-6">
        <div className="flex items-center space-x-3">
          <div className="w-12 h-12 bg-gradient-to-br from-[#4FA59C] to-[#3d8580] rounded-2xl flex items-center justify-center shadow-sm">
            <Building2 className="h-6 w-6 text-white" />
          </div>
          <div>
            <h1 className="text-xl font-semibold text-[#1F2937]">Tenant Portal</h1>
            <p className="text-sm text-[#9CA3AF]">Clinic Management</p>
          </div>
        </div>
      </div>

      {/* Navigation */}
      <nav className="flex-1 px-5 py-4 space-y-2">
        {/* Main Navigation */}
        <div className="space-y-1.5">
          <p className="px-3 text-xs font-semibold text-[#9CA3AF] uppercase tracking-wider mb-3">
            Main Menu
          </p>
          {navigation.map((item) => {
            const isActive = router.pathname === item.href
            return (
              <a
                key={item.name}
                href={item.href}
                className={cn(
                  "group flex items-center px-4 py-3 text-[15px] font-medium rounded-xl transition-all duration-200",
                  isActive
                    ? "bg-[#4FA59C] text-white shadow-sm"
                    : "text-[#4B5563] hover:bg-[#F3F4F6] hover:text-[#1F2937]",
                )}
              >
                <item.icon className={cn(
                  "mr-3 h-5 w-5 transition-all",
                  isActive ? "text-white" : "text-[#6B7280] group-hover:text-[#4FA59C]"
                )} />
                {item.name}
              </a>
            )
          })}
        </div>
      </nav>

      {/* User Profile */}
      <div className="p-5 border-t border-[#E5E7EB] bg-[#F9FAFB]">
        <div className="bg-white rounded-2xl p-4 border border-[#E5E7EB] shadow-sm">
          <div className="flex items-center justify-between space-x-3">
            <div className="flex items-center space-x-3 flex-1 min-w-0">
              <div className="w-10 h-10 bg-gradient-to-br from-[#4FA59C] to-[#3d8580] rounded-xl flex items-center justify-center shadow-sm">
                <span className="text-sm font-semibold text-white">
                  {user?.name?.charAt(0).toUpperCase() || 'T'}
                </span>
              </div>
              <div className="flex-1 min-w-0">
                <p className="text-sm font-semibold text-[#1F2937] truncate">
                  {user?.name || 'Tenant User'}
                </p>
                <p className="text-xs text-[#9CA3AF] truncate">
                  {user?.organization || 'Organization'}
                </p>
              </div>
            </div>
            <button
              onClick={logout}
              className="p-2 text-[#6B7280] hover:text-[#EF4444] hover:bg-[#FEF2F2] rounded-xl transition-all"
              title="Logout"
            >
              <LogOut className="h-4 w-4" />
            </button>
          </div>
        </div>
      </div>
    </div>
  )
}<|MERGE_RESOLUTION|>--- conflicted
+++ resolved
@@ -10,11 +10,8 @@
   Users,
   Settings,
   DollarSign,
-<<<<<<< HEAD
   MessageSquare,
-=======
   Shield,
->>>>>>> 1fc474f6
 } from "lucide-react"
 
 const navigation = [
@@ -24,11 +21,8 @@
   { name: "Client Management", icon: Users, href: "/client-management" },
   { name: "Tier Management", icon: Settings, href: "/tier-management" },
   { name: "Global Fees", icon: DollarSign, href: "/global-fees" },
-<<<<<<< HEAD
+  { name: "Audit Logs", icon: Shield, href: "/audit-logs" },
   { name: "Support", icon: MessageSquare, href: "/support" },
-=======
-  { name: "Audit Logs", icon: Shield, href: "/audit-logs" },
->>>>>>> 1fc474f6
 ]
 
 export function Sidebar() {
