<<<<<<< HEAD
import { Search, MoreHorizontal, ChevronDown, LogOut, Sun, Moon } from "lucide-react"
import { Button } from "@/components/ui/button"
import { useAuth } from "@/contexts/AuthContext"
import { useTheme } from "@/contexts/ThemeContext"
=======
import { Search, MoreHorizontal, LogOut, Sun, Moon } from "lucide-react"
import { Button } from "@/components/ui/button"
import { useAuth } from "@/contexts/AuthContext"
import { useTheme } from "@/contexts/ThemeContext"
import { TenantSelector } from "@/components/tenant-selector"
>>>>>>> f96ebb15

export function Header() {
  const { user, logout } = useAuth()
  const { theme, toggleTheme } = useTheme()
  const initials = (user?.name || user?.email || "Tenant Admin")
    .split(/\s+/)
    .filter(Boolean)
    .slice(0, 2)
    .map((part) => part.charAt(0).toUpperCase())
    .join('') || 'TA'

  const displayName = user?.name || user?.email || 'Tenant Admin'

  return (
    <header className="border-b border-border bg-background px-6 py-4">
      <div className="flex items-center justify-between">
        {/* Search */}
        <div className="flex-1 max-w-md">
          <div className="relative">
            <Search className="absolute left-3 top-1/2 transform -translate-y-1/2 h-4 w-4 text-muted-foreground" />
            <input
              type="search"
              placeholder="Search tenants, forms..."
              className="pl-10 pr-3 py-2 w-full bg-muted/50 border border-muted rounded-md text-sm placeholder:text-muted-foreground focus:outline-none focus:ring-1 focus:ring-ring"
            />
          </div>
        </div>

        {/* Right side */}
        <div className="flex items-center space-x-4">
          <TenantSelector />

          {/* Theme Toggle */}
          <Button
            variant="ghost"
            size="sm"
            onClick={toggleTheme}
            className="p-2"
            title={`Switch to ${theme === 'light' ? 'dark' : 'light'} mode`}
          >
            {theme === 'light' ? (
              <Moon className="h-4 w-4" />
            ) : (
              <Sun className="h-4 w-4" />
            )}
          </Button>

          {/* Theme Toggle */}
          <Button
            variant="ghost"
            size="sm"
            onClick={toggleTheme}
            className="p-2"
            title={`Switch to ${theme === 'light' ? 'dark' : 'light'} mode`}
          >
            {theme === 'light' ? (
              <Moon className="h-4 w-4" />
            ) : (
              <Sun className="h-4 w-4" />
            )}
          </Button>

          <Button variant="ghost" size="sm">
            <MoreHorizontal className="h-4 w-4" />
          </Button>

          {/* User Profile */}
          <div className="flex items-center space-x-3">
            <div className="w-8 h-8 bg-purple-500 rounded-full flex items-center justify-center">
              <span className="text-sm font-medium text-white">{initials}</span>
            </div>
            <div className="flex flex-col">
              <span className="text-sm font-medium leading-tight">{displayName}</span>
              {user?.organization && (
                <span className="text-xs text-muted-foreground leading-tight">{user.organization}</span>
              )}
            </div>
            <Button
              variant="ghost"
              size="icon"
              onClick={logout}
              className="text-muted-foreground hover:text-foreground"
              aria-label="Sign out"
            >
              <LogOut className="h-4 w-4" />
            </Button>
          </div>
        </div>
      </div>
    </header>
  )
}<|MERGE_RESOLUTION|>--- conflicted
+++ resolved
@@ -1,15 +1,8 @@
-<<<<<<< HEAD
-import { Search, MoreHorizontal, ChevronDown, LogOut, Sun, Moon } from "lucide-react"
-import { Button } from "@/components/ui/button"
-import { useAuth } from "@/contexts/AuthContext"
-import { useTheme } from "@/contexts/ThemeContext"
-=======
 import { Search, MoreHorizontal, LogOut, Sun, Moon } from "lucide-react"
 import { Button } from "@/components/ui/button"
 import { useAuth } from "@/contexts/AuthContext"
 import { useTheme } from "@/contexts/ThemeContext"
 import { TenantSelector } from "@/components/tenant-selector"
->>>>>>> f96ebb15
 
 export function Header() {
   const { user, logout } = useAuth()
@@ -57,21 +50,6 @@
             )}
           </Button>
 
-          {/* Theme Toggle */}
-          <Button
-            variant="ghost"
-            size="sm"
-            onClick={toggleTheme}
-            className="p-2"
-            title={`Switch to ${theme === 'light' ? 'dark' : 'light'} mode`}
-          >
-            {theme === 'light' ? (
-              <Moon className="h-4 w-4" />
-            ) : (
-              <Sun className="h-4 w-4" />
-            )}
-          </Button>
-
           <Button variant="ghost" size="sm">
             <MoreHorizontal className="h-4 w-4" />
           </Button>
