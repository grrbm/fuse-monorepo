--- conflicted
+++ resolved
@@ -2,11 +2,8 @@
 import { Loader2, Save, Package, RefreshCw, Upload, X, Image as ImageIcon } from "lucide-react"
 import { CATEGORY_OPTIONS } from "@fuse/enums"
 import { useAuth } from "@/contexts/AuthContext"
-<<<<<<< HEAD
-=======
 import { useSubscriptionFeatures } from "@/hooks/useSubscriptionFeatures"
 import { toast } from "sonner"
->>>>>>> cdd7071f
 
 interface Product {
     id: string
@@ -32,14 +29,9 @@
 
 export function ProductDetailsEditor({ product, onUpdate }: ProductDetailsEditorProps) {
     const { token } = useAuth()
-<<<<<<< HEAD
-    const baseUrl = process.env.NEXT_PUBLIC_API_URL || "http://localhost:3001"
-    const fileInputRef = useRef<HTMLInputElement>(null)
-=======
     const { features, loading: featuresLoading } = useSubscriptionFeatures()
     const fileInputRef = useRef<HTMLInputElement>(null)
     const baseUrl = process.env.NEXT_PUBLIC_API_URL || "http://localhost:3001"
->>>>>>> cdd7071f
     const [editing, setEditing] = useState(false)
     const [saving, setSaving] = useState(false)
     const [error, setError] = useState<string | null>(null)
@@ -256,43 +248,6 @@
         }
     }
 
-<<<<<<< HEAD
-    // Handle image removal
-    const handleRemoveImage = async () => {
-        if (!imagePreview) return
-
-        setError(null)
-        setUploadingImage(true)
-
-        try {
-            const response = await fetch(`${baseUrl}/products/${product.id}/upload-image`, {
-                method: 'POST',
-                headers: {
-                    'Content-Type': 'application/json',
-                    Authorization: `Bearer ${token}`,
-                },
-                body: JSON.stringify({ removeImage: true }),
-            })
-
-            const data = await response.json()
-
-            if (!response.ok) {
-                throw new Error(data.message || 'Failed to remove image')
-            }
-
-            setImagePreview(null)
-            // Trigger parent update to refresh product data
-            await onUpdate({ imageUrl: undefined })
-        } catch (error: any) {
-            console.error('Failed to remove image:', error)
-            setError(error.message || 'Failed to remove image. Please try again.')
-        } finally {
-            setUploadingImage(false)
-        }
-    }
-
-=======
->>>>>>> cdd7071f
     const handleSave = async () => {
         setError(null)
 
