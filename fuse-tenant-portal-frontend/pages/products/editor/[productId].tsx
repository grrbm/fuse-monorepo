import { useEffect, useMemo, useState, useRef } from "react"
import { useRouter } from "next/router"
import { Sidebar } from "@/components/sidebar"
import { Header } from "@/components/header"
import { Card, CardContent, CardDescription, CardHeader, CardTitle } from "@/components/ui/card"
import { Button } from "@/components/ui/button"
import { Badge } from "@/components/ui/badge"
import { Tooltip, TooltipContent, TooltipProvider, TooltipTrigger } from "@/components/ui/tooltip"
import { Input } from "@/components/ui/input"
<<<<<<< HEAD
import { Loader2, ArrowLeft, Save, Plus, Trash2, GripVertical, MessageSquare, Info, Edit, X, Code2, ChevronDown, ChevronUp, RefreshCw, GitBranch, Eye, StopCircle, Link2, Unlink, Package, FileText, Calculator } from "lucide-react"
=======
import { Loader2, ArrowLeft, Save, Plus, Trash2, GripVertical, MessageSquare, Info, Edit, X, Code2, ChevronDown, ChevronUp, RefreshCw, GitBranch, Eye, StopCircle, Link2, Unlink, Package, FileText, Check } from "lucide-react"
>>>>>>> ab876c1f
import { useAuth } from "@/contexts/AuthContext"
import { QuestionEditor } from "../../forms/QuestionEditor"
import { CATEGORY_OPTIONS } from "@fuse/enums"
import { ProductDetailsEditor } from "@/components/products/ProductDetailsEditor"
import { NoFormAttached } from "@/components/products/NoFormAttached"
import { PharmacyStateManager } from "@/components/products/PharmacyStateManager"

interface Step {
  id: string
  title: string
  description: string
  stepOrder: number
  category: "normal" | "info" | "user_profile"
  stepType: "question" | "info"
  isDeadEnd?: boolean
  conditionalLogic?: string | null
  required?: boolean
  questions?: Question[]
  conditionalQuestions?: ConditionalQuestion[]
}

interface Question {
  id: string
  type: "single-choice" | "multi-choice" | "text" | "textarea"
  answerType?: string
  questionSubtype?: string | null
  questionText: string
  required: boolean
  placeholder?: string | null
  helpText?: string | null
  options?: Array<{ optionText: string, optionValue: string, riskLevel?: 'safe' | 'review' | 'reject' | null }>
  conditionalLevel?: number
  subQuestionOrder?: number
}

interface ConditionalQuestion {
  id: string
  questionText: string
  conditionalLogic: string
  triggerOptionValue: string
  conditionalLevel: number
  subQuestionOrder: number
  options?: string[]
}

interface Product {
  id: string
  name: string
  description: string
  price: number
  placeholderSig: string
  activeIngredients: string[]
  category?: string
  categories?: string[]
  medicationSize?: string
  pharmacyProvider?: string
  isActive: boolean
  slug?: string
}

export default function ProductEditor() {
  const router = useRouter()
  const { productId } = router.query
  const { token } = useAuth()
  const baseUrl = useMemo(() => process.env.NEXT_PUBLIC_API_URL || "http://localhost:3001", [])

  // Product state
  const [product, setProduct] = useState<Product | null>(null)
  const [loadingProduct, setLoadingProduct] = useState(true)
  const [updatingProduct, setUpdatingProduct] = useState(false)

  // Form editor state
  const [templateId, setTemplateId] = useState<string | null>(null)
  const [loading, setLoading] = useState(false)
  const [saving, setSaving] = useState(false)
  const [error, setError] = useState<string | null>(null)
  const [saveMessage, setSaveMessage] = useState<string | null>(null)
  const [template, setTemplate] = useState<any>(null)
  const [steps, setSteps] = useState<Step[]>([])
  const [rebuilding, setRebuilding] = useState(false)
  const [formStatus, setFormStatus] = useState<'in_progress' | 'ready_for_review' | 'ready'>('in_progress')

  // Form selection state
  const [availableForms, setAvailableForms] = useState<Array<{ id: string; title: string; description: string }>>([])
  const [selectedFormIdForAttach, setSelectedFormIdForAttach] = useState<string>("")
  const [formSearchQuery, setFormSearchQuery] = useState("")
  const [attachingForm, setAttachingForm] = useState(false)
  const [detachingForm, setDetachingForm] = useState(false)
  const [showFormSelector, setShowFormSelector] = useState(false)
  const [creatingForm, setCreatingForm] = useState(false)
  const [activatingProduct, setActivatingProduct] = useState(false)

  // Form metadata editing state
  const [editingFormMetadata, setEditingFormMetadata] = useState(false)
  const [formMetadata, setFormMetadata] = useState({ title: "", description: "" })
  const [savingFormMetadata, setSavingFormMetadata] = useState(false)

  // Save as Template state
  const [showSaveTemplateModal, setShowSaveTemplateModal] = useState(false)
  const [saveTemplateMode, setSaveTemplateMode] = useState<'new' | 'update' | null>(null)
  const [newTemplateName, setNewTemplateName] = useState("")
  const [newTemplateDescription, setNewTemplateDescription] = useState("")
  const [selectedTemplateToUpdate, setSelectedTemplateToUpdate] = useState("")
  const [savingTemplate, setSavingTemplate] = useState(false)

  const isAccountTemplate = useMemo(() => template?.formTemplateType === 'user_profile', [template?.formTemplateType])
  const [editingStepId, setEditingStepId] = useState<string | null>(null)
  const [editingQuestionId, setEditingQuestionId] = useState<string | null>(null)
  const [showEditModal, setShowEditModal] = useState(false)
  const [editingQuestion, setEditingQuestion] = useState<Question | null>(null)
  const [showVariables, setShowVariables] = useState(false)
  const [draggedStepId, setDraggedStepId] = useState<string | null>(null)
  const [copiedVariable, setCopiedVariable] = useState<string | null>(null)
  const [showConditionalModal, setShowConditionalModal] = useState(false)
  const [conditionalModalType, setConditionalModalType] = useState<'question' | 'step'>('question')
  const [editingConditionalStepId, setEditingConditionalStepId] = useState<string | null>(null)
  const [hoveredConditionalStepId, setHoveredConditionalStepId] = useState<string | null>(null)
  const stepRefs = useRef<Map<string, HTMLDivElement>>(new Map())
  const [selectedQuestionForConditional, setSelectedQuestionForConditional] = useState<{
    stepId: string
    questionId: string
    questionText: string
    options: Array<{ optionText: string, optionValue: string }>
    isEditingExisting?: boolean
    existingConditionalQuestionId?: string
  } | null>(null)
  const [editingConditionalStep, setEditingConditionalStep] = useState<{
    id?: string
    text: string
    helpText: string
    placeholder: string
    stepType: 'single' | 'yesno' | 'multi' | 'textarea' | 'info' | 'deadend' | null
    placement: 'inline' | 'new-step' // Where to show the conditional step
    options: Array<{ optionText: string, optionValue: string }>
    rules: Array<{
      questionId: string
      questionText: string
      questionNumber: number
      triggerOption: string
      operator: 'OR' | 'AND'
    }>
  }>({
    text: '',
    helpText: '',
    placeholder: '',
    stepType: null,
    placement: 'inline',
    options: [],
    rules: []
  })

  const productCategories = useMemo(() => {
    if (!product) return [] as string[]
    if (Array.isArray(product.categories) && product.categories.length > 0) {
      return product.categories
    }
    return product.category ? [product.category] : []
  }, [product])

  const primaryProductCategory = productCategories[0] ?? null

  // Fetch product details and check for attached forms
  useEffect(() => {
    if (!token || !productId || typeof productId !== 'string') return

    const fetchProduct = async () => {
      setLoadingProduct(true)
      setError(null)

      try {
        // Fetch product details
        const response = await fetch(`${baseUrl}/products/${productId}`, {
          headers: { Authorization: `Bearer ${token}` },
        })

        if (!response.ok) {
          throw new Error("Failed to load product")
        }

        const data = await response.json()
        setProduct(data.data)

        // Check if product has an attached form
        const formsRes = await fetch(`${baseUrl}/questionnaires/product/${productId}`, {
          headers: { Authorization: `Bearer ${token}` },
        })

        if (formsRes.ok) {
          const formsData = await formsRes.json()
          const forms = Array.isArray(formsData?.data) ? formsData.data : []
          const productForm = forms.find((f: any) => f.formTemplateType === 'normal')

          if (productForm) {
            console.log('✅ Found existing form for product:', productForm.id)
            setTemplateId(productForm.id)
            setLoadingProduct(false)
          } else {
            // No form exists - check if there's any form with this productId
            console.log('📝 No form found via /questionnaires/product endpoint, checking all forms...')

            // Try to find any form that might be attached to this product
            const allFormsRes = await fetch(`${baseUrl}/questionnaires/templates/product-forms`, {
              headers: { Authorization: `Bearer ${token}` },
            })

            let foundForm = null
            if (allFormsRes.ok) {
              const allFormsData = await allFormsRes.json()
              const allForms = Array.isArray(allFormsData?.data) ? allFormsData.data : []
              foundForm = allForms.find((f: any) => f.productId === productId)
            }

            if (foundForm) {
              console.log('✅ Found orphaned form for product:', foundForm.id)
              setTemplateId(foundForm.id)
              setLoadingProduct(false)
            } else {
              // Truly no form exists - create one automatically
              console.log('📝 Creating new form for product...')
              const primaryCategoryForTemplate = Array.isArray(data.data?.categories) && data.data.categories.length > 0
                ? data.data.categories[0]
                : data.data?.category || null
              const createRes = await fetch(`${baseUrl}/questionnaires/templates`, {
                method: "POST",
                headers: {
                  "Content-Type": "application/json",
                  Authorization: `Bearer ${token}`,
                },
                body: JSON.stringify({
                  title: `${data.data.name} Form`,
                  description: `Questionnaire for ${data.data.name}`,
                  category: primaryCategoryForTemplate,
                  formTemplateType: 'normal',
                  productId: productId,
                }),
              })

              if (createRes.ok) {
                const createData = await createRes.json()
                console.log('✅ Form created successfully:', createData.data.id)
                setTemplateId(createData.data.id)
                setSaveMessage("Form created automatically")
                setTimeout(() => setSaveMessage(null), 3000)
              } else {
                const errorData = await createRes.json().catch(() => ({}))
                console.error('❌ Failed to auto-create form')
                console.error('Status:', createRes.status, createRes.statusText)
                console.error('Error data:', errorData)
                console.error('Request payload:', {
                  title: `${data.data.name} Form`,
                  description: `Questionnaire for ${data.data.name}`,
                  category: primaryCategoryForTemplate || 'General',
                  formTemplateType: 'normal',
                  productId: productId,
                })
                setError(errorData.message || `Failed to create form: ${createRes.status} ${createRes.statusText}`)
              }
              setLoadingProduct(false)
            }
          }
        } else {
          console.error('❌ Failed to fetch forms for product')
          setLoadingProduct(false)
        }
      } catch (err: any) {
        console.error("❌ Error loading product:", err)
        setError(err.message || "Failed to load product")
        setLoadingProduct(false)
      }
    }

    fetchProduct()
  }, [productId, token, baseUrl])

  // Fetch available forms for selection
  useEffect(() => {
    const fetchAvailableForms = async () => {
      if (!token) return

      try {
        const res = await fetch(`${baseUrl}/questionnaires/templates/product-forms`, {
          headers: { Authorization: `Bearer ${token}` }
        })

        if (res.ok) {
          const data = await res.json()
          const forms = Array.isArray(data?.data) ? data.data : []
          setAvailableForms(forms.map((f: any) => ({
            id: f.id,
            title: f.title || 'Untitled Form',
            description: f.description || ''
          })))
        }
      } catch (error) {
        console.error('Failed to fetch available forms:', error)
      }
    }

    fetchAvailableForms()
  }, [token, baseUrl])

  // Fetch form details when templateId is set
  useEffect(() => {
    if (!token) return
    if (typeof templateId !== 'string' || !templateId) {
      setTemplate(null)
      setSteps([])
      setLoading(false)
      return
    }

    const fetchTemplate = async () => {
      setLoading(true)
      setError(null)

      try {
        const response = await fetch(`${baseUrl}/questionnaires/templates/${templateId}`, {
          headers: { Authorization: `Bearer ${token}` },
        })

        let data = await response.json()
        if (!response.ok || !data?.data) {
          const qRes = await fetch(`${baseUrl}/questionnaires/${templateId}`, { headers: { Authorization: `Bearer ${token}` } })
          const qData = await qRes.json().catch(() => ({}))
          if (!qRes.ok || !qData?.success || !qData?.data) {
            throw new Error(qData?.message || data?.message || "Failed to load template")
          }
          data = qData
        }
        setTemplate(data.data)
        setFormStatus(data.data?.status || 'in_progress')
        const loadedSteps = (data.data?.steps || []).map((s: any, index: number) => ({
          id: String(s.id),
          title: String(s.title || ''),
          description: String(s.description || ''),
          stepOrder: Number(s.stepOrder || 0),
          category: (s.category === 'info' ? 'info' : s.category === 'user_profile' ? 'user_profile' : 'normal') as 'normal' | 'info' | 'user_profile',
          stepType: (s.questions && s.questions.length > 0) ? 'question' : 'info',
          isDeadEnd: Boolean(s.isDeadEnd),
          conditionalLogic: index === 0 ? null : (s.conditionalLogic || null),
          required: s.required !== undefined ? Boolean(s.required) : true, // Default to required
          questions: (s.questions || []).map((q: any) => ({
            id: String(q.id),
            type: q.answerType || 'single-choice',
            answerType: q.answerType || 'radio',
            questionSubtype: q.questionSubtype || null,
            questionText: String(q.questionText || ''),
            required: Boolean(q.isRequired),
            placeholder: q.placeholder || null,
            helpText: q.helpText || null,
            options: (q.options || []).map((o: any) => ({
              optionText: String(o.optionText || ''),
              optionValue: String(o.optionValue || o.optionText || ''),
              riskLevel: o.riskLevel || null
            })),
            conditionalLevel: Number(q.conditionalLevel || 0),
            subQuestionOrder: Number(q.subQuestionOrder || 0)
          })),
        })) as Step[]
        setSteps(loadedSteps)

        const firstStep = data.data?.steps?.[0]
        if (firstStep && firstStep.conditionalLogic) {
          console.log('⚠️ First step has conditional logic - auto-clearing it from database')
          fetch(`${baseUrl}/questionnaires/step`, {
            method: 'PUT',
            headers: { 'Content-Type': 'application/json', Authorization: `Bearer ${token}` },
            body: JSON.stringify({
              stepId: firstStep.id,
              conditionalLogic: ''
            }),
          }).catch((e) => console.error('Failed to clear first step conditional logic:', e))
        }
      } catch (err: any) {
        console.error("❌ Error loading template:", err)
        setError(err.message || "Failed to load template")
      } finally {
        setLoading(false)
      }
    }

    fetchTemplate()
  }, [templateId, token, baseUrl])

  // Sync form metadata when template changes
  useEffect(() => {
    if (template && !editingFormMetadata) {
      setFormMetadata({
        title: template.title || "",
        description: template.description || "",
      })
    }
  }, [template, editingFormMetadata])

  const handleBack = () => {
    router.push("/products")
  }

  // Replace dynamic variables with actual product data
  const replaceVariables = (text: string): string => {
    if (!product || !text) return text

    const variables: Record<string, string> = {
      '{{productName}}': product.name || '',
      '{{placeholderSig}}': product.placeholderSig || '',
      '{{medicationSize}}': product.medicationSize || '',
      '{{activeIngredients}}': product.activeIngredients?.join(', ') || '',
      '{{category}}': productCategories.join(', '),
      '{{description}}': product.description || '',
    }

    let replacedText = text
    Object.entries(variables).forEach(([variable, value]) => {
      replacedText = replacedText.replace(new RegExp(variable.replace(/[{}]/g, '\\$&'), 'g'), value)
    })

    return replacedText
  }

  const handleSaveAsNewTemplate = async () => {
    if (!token || !templateId || !newTemplateName.trim()) return

    try {
      setSavingTemplate(true)
      
      // Clone current form as a new template
      const response = await fetch(`${baseUrl}/questionnaires/${templateId}/save-as-template`, {
        method: "POST",
        headers: {
          "Content-Type": "application/json",
          Authorization: `Bearer ${token}`,
        },
        body: JSON.stringify({
          templateName: newTemplateName.trim(),
        }),
      })

      if (!response.ok) throw new Error("Failed to save as template")

      const data = await response.json()
      setSaveMessage("✅ Template saved successfully! You can now use it for other products.")
      setShowSaveTemplateModal(false)
      setSaveTemplateMode(null)
      setNewTemplateName("")
      setNewTemplateDescription("")
      setTimeout(() => setSaveMessage(null), 5000)
    } catch (error: any) {
      console.error("❌ Error saving template:", error)
      setSaveMessage(`❌ ${error.message || 'Failed to save template'}`)
      setTimeout(() => setSaveMessage(null), 5000)
    } finally {
      setSavingTemplate(false)
    }
  }

  const handleUpdateExistingTemplate = async () => {
    if (!token || !templateId || !selectedTemplateToUpdate) return

    try {
      setSavingTemplate(true)

      // Get the current form's structure
      const currentFormResponse = await fetch(`${baseUrl}/questionnaires/templates/${templateId}`, {
        headers: { Authorization: `Bearer ${token}` },
      })
      
      if (!currentFormResponse.ok) throw new Error("Failed to fetch current form")
      
      const currentForm = await currentFormResponse.json()

      // Update the selected template with current form structure
      const response = await fetch(`${baseUrl}/questionnaires/templates/${selectedTemplateToUpdate}/update-from-product-form`, {
        method: "PUT",
        headers: {
          "Content-Type": "application/json",
          Authorization: `Bearer ${token}`,
        },
        body: JSON.stringify({
          sourceQuestionnaireId: templateId,
        }),
      })

      if (!response.ok) throw new Error("Failed to update template")

      const data = await response.json()
      setSaveMessage("✅ Template updated successfully! Changes will apply to new product forms using this template.")
      setShowSaveTemplateModal(false)
      setSaveTemplateMode(null)
      setSelectedTemplateToUpdate("")
      setTimeout(() => setSaveMessage(null), 5000)
    } catch (error: any) {
      console.error("❌ Error updating template:", error)
      setSaveMessage(`❌ ${error.message || 'Failed to update template'}`)
      setTimeout(() => setSaveMessage(null), 5000)
    } finally {
      setSavingTemplate(false)
    }
  }

  const handleUpdateProduct = async (updates: Partial<Product>) => {
    if (!token || !productId || typeof productId !== 'string' || !product) return

    setUpdatingProduct(true)
    try {
      const response = await fetch(`${baseUrl}/products-management/${productId}`, {
        method: "PUT",
        headers: {
          "Content-Type": "application/json",
          Authorization: `Bearer ${token}`,
        },
        body: JSON.stringify(updates),
      })

      if (!response.ok) {
        const errorData = await response.json().catch(() => ({}))
        const errorMessage = errorData.message || "Failed to update product"
        throw new Error(errorMessage)
      }

      const data = await response.json()
      setProduct({ ...product, ...updates })
      setSaveMessage("Product updated successfully")
      setTimeout(() => setSaveMessage(null), 3000)
    } catch (error: any) {
      console.error("❌ Error updating product:", error)
      // Don't set the main error state - let the component handle it
      throw error // Re-throw so the component can catch and display it
    } finally {
      setUpdatingProduct(false)
    }
  }

  const handleCreateNewForm = async () => {
    if (!token || !productId || typeof productId !== 'string') return

    try {
      setCreatingForm(true)
      const response = await fetch(`${baseUrl}/questionnaires/templates`, {
        method: "POST",
        headers: {
          "Content-Type": "application/json",
          Authorization: `Bearer ${token}`,
        },
        body: JSON.stringify({
          title: `${product?.name} Form`,
          description: `Questionnaire for ${product?.name}`,
          category: product?.category || null,
          formTemplateType: 'normal',
          productId: productId,
        }),
      })

      if (!response.ok) throw new Error("Failed to create form")

      const data = await response.json()
      setSaveMessage(data.message || "Form created successfully")
      setTemplateId(data.data.id)
    } catch (error: any) {
      console.error("❌ Error creating form:", error)
      setSaveMessage(error.message)
    } finally {
      setCreatingForm(false)
    }
  }

  const handleAttachExistingForm = async () => {
    if (!token || !productId || !selectedFormIdForAttach || typeof productId !== 'string') return

    try {
      setAttachingForm(true)
      
      // Clone the template to create an independent copy for this product
      const response = await fetch(`${baseUrl}/questionnaires/templates/${selectedFormIdForAttach}/clone-for-product`, {
        method: "POST",
        headers: {
          "Content-Type": "application/json",
          Authorization: `Bearer ${token}`,
        },
        body: JSON.stringify({ productId: productId }),
      })

      if (!response.ok) {
        const errorPayload = await response.json().catch(() => null)
        console.error("❌ Attach template error response:", errorPayload)
        const message = errorPayload?.message || errorPayload?.error || `Failed to clone template (${response.status})`
        throw new Error(message)
      }

      const data = await response.json()
      const clonedQuestionnaireId = data.data?.id
      
      if (!clonedQuestionnaireId) throw new Error("Failed to get cloned questionnaire ID")
      
      setSaveMessage("Form template cloned and attached successfully! You can now customize it for this product.")
      setTemplateId(clonedQuestionnaireId) // Use the clone's ID, not the template's
      setShowFormSelector(false)
      
      // Reload the page to show the cloned form
      window.location.reload()
    } catch (error: any) {
      console.error("❌ Error attaching form:", error)
      setSaveMessage(error.message)
    } finally {
      setAttachingForm(false)
    }
  }

  const handleSwitchForm = async (newFormId: string) => {
    if (!token || !productId || !templateId || typeof productId !== 'string') return

    try {
      setAttachingForm(true)

      // Delete current form (it's a clone specific to this product)
      await fetch(`${baseUrl}/questionnaires/${templateId}`, {
        method: "DELETE",
        headers: {
          "Content-Type": "application/json",
          Authorization: `Bearer ${token}`,
        },
      }).catch(() => console.log('Old form deletion failed or already deleted'))

      // Clone the new template for this product
      const response = await fetch(`${baseUrl}/questionnaires/templates/${newFormId}/clone-for-product`, {
        method: "POST",
        headers: {
          "Content-Type": "application/json",
          Authorization: `Bearer ${token}`,
        },
        body: JSON.stringify({ productId: productId }),
      })

      if (!response.ok) {
        const errorPayload = await response.json().catch(() => null)
        console.error("❌ Clone template error response:", errorPayload)
        const message = errorPayload?.message || errorPayload?.error || `Failed to clone template (${response.status})`
        throw new Error(message)
      }

      const data = await response.json()
      const clonedQuestionnaireId = data.data?.id
      
      if (!clonedQuestionnaireId) throw new Error("Failed to get cloned questionnaire ID")
      
      setSaveMessage("Form template switched! Cloned and attached successfully.")
      setTemplateId(clonedQuestionnaireId)
      setShowFormSelector(false)
      
      // Reload to show the new cloned form
      window.location.reload()
    } catch (error: any) {
      console.error("❌ Error switching form:", error)
      setSaveMessage(error.message)
    } finally {
      setAttachingForm(false)
    }
  }

  const handleActivateProduct = async () => {
    if (!token || !productId || typeof productId !== 'string' || !product) return

    try {
      setActivatingProduct(true)
      const response = await fetch(`${baseUrl}/products-management/${productId}`, {
        method: "PUT",
        headers: {
          "Content-Type": "application/json",
          Authorization: `Bearer ${token}`,
        },
        body: JSON.stringify({ isActive: true }),
      })

      if (!response.ok) {
        const errorData = await response.json().catch(() => ({}))
        throw new Error(errorData.message || "Failed to activate product")
      }

      const data = await response.json()
      setSaveMessage(data.message || "Product activated successfully!")
      setProduct({ ...product, isActive: true })
    } catch (error: any) {
      console.error("❌ Error activating product:", error)
      setError(error.message || "Failed to activate product")
    } finally {
      setActivatingProduct(false)
    }
  }

  const handleEditFormMetadata = () => {
    if (!template) return
    setFormMetadata({
      title: template.title || "",
      description: template.description || "",
    })
    setEditingFormMetadata(true)
  }

  const handleCancelEditFormMetadata = () => {
    setEditingFormMetadata(false)
    setFormMetadata({ title: "", description: "" })
  }

  const handleSaveFormMetadata = async () => {
    if (!token || !templateId) return

    try {
      setSavingFormMetadata(true)
      const response = await fetch(`${baseUrl}/questionnaires/templates/${templateId}`, {
        method: "PUT",
        headers: {
          "Content-Type": "application/json",
          Authorization: `Bearer ${token}`,
        },
        body: JSON.stringify({
          name: formMetadata.title, // Backend expects 'name', not 'title'
          description: formMetadata.description,
        }),
      })

      if (!response.ok) {
        const errorData = await response.json().catch(() => ({}))
        throw new Error(errorData.message || "Failed to update form metadata")
      }

      const data = await response.json()
      setTemplate(data.data)
      setEditingFormMetadata(false)
      setSaveMessage("Form metadata updated successfully!")
      setTimeout(() => setSaveMessage(null), 3000)
    } catch (error: any) {
      console.error("❌ Error updating form metadata:", error)
      setError(error.message || "Failed to update form metadata")
      setTimeout(() => setError(null), 5000)
    } finally {
      setSavingFormMetadata(false)
    }
  }

  const handleDetachForm = async () => {
    if (!token || !templateId) return

    const confirmed = window.confirm(
      "Are you sure you want to detach this form from the product? The form will still exist, but won't be associated with this product."
    )

    if (!confirmed) return

    try {
      setDetachingForm(true)
      const response = await fetch(`${baseUrl}/questionnaires/templates/${templateId}`, {
        method: "PUT",
        headers: {
          "Content-Type": "application/json",
          Authorization: `Bearer ${token}`,
        },
        body: JSON.stringify({ productId: null }),
      })

      if (!response.ok) throw new Error("Failed to detach form")

      const data = await response.json()
      setSaveMessage(data.message || "Form detached successfully")
      setTemplateId(null)
      setTemplate(null)
      setSteps([])
    } catch (error: any) {
      console.error("❌ Error detaching form:", error)
      setSaveMessage(error.message)
    } finally {
      setDetachingForm(false)
    }
  }

  const handleAddStep = async (stepType: "question" | "info" | "yesno" | "multi" | "textarea" | "deadend" | "bmi") => {
    if (isAccountTemplate) return
    if (!token || !templateId) return
    try {
      // Persist the currently edited step's title/description to avoid losing unsaved changes
      if (editingStepId) {
        const editing = steps.find((s) => s.id === editingStepId)
        if (editing) {
          await fetch(`${baseUrl}/questionnaires/step`, {
            method: 'PUT',
            headers: { 'Content-Type': 'application/json', Authorization: `Bearer ${token}` },
            body: JSON.stringify({ stepId: editing.id, title: editing.title, description: editing.description }),
          }).catch(() => { })
        }
      }

      const res = await fetch(`${baseUrl}/questionnaires/step`, {
        method: 'POST',
        headers: { 'Content-Type': 'application/json', Authorization: `Bearer ${token}` },
        body: JSON.stringify({ questionnaireId: templateId }),
      })
      if (!res.ok) throw new Error((await res.json().catch(() => ({}))).message || 'Failed to create step')
      const created = await res.json()
      const newStepId = created?.data?.id as string | undefined

      if (stepType === 'question' && newStepId) {
        // Single Option Select
        const qRes = await fetch(`${baseUrl}/questions`, {
          method: 'POST',
          headers: { 'Content-Type': 'application/json', Authorization: `Bearer ${token}` },
          body: JSON.stringify({
            stepId: newStepId,
            questionText: 'New question',
            answerType: 'radio',
            isRequired: true,
            options: [
              { optionText: 'Option 1', optionValue: 'option_1', optionOrder: 1 },
              { optionText: 'Option 2', optionValue: 'option_2', optionOrder: 2 },
            ],
          }),
        })
        if (!qRes.ok) throw new Error((await qRes.json().catch(() => ({}))).message || 'Failed to create question')
      } else if (stepType === 'yesno' && newStepId) {
        // Yes/No Question
        const qRes = await fetch(`${baseUrl}/questions`, {
          method: 'POST',
          headers: { 'Content-Type': 'application/json', Authorization: `Bearer ${token}` },
          body: JSON.stringify({
            stepId: newStepId,
            questionText: 'New yes/no question',
            answerType: 'radio',
            questionSubtype: 'yesno', // Mark as yes/no to prevent option editing
            isRequired: true,
            options: [
              { optionText: 'Yes', optionValue: 'yes', optionOrder: 1 },
              { optionText: 'No', optionValue: 'no', optionOrder: 2 },
            ],
          }),
        })
        if (!qRes.ok) throw new Error((await qRes.json().catch(() => ({}))).message || 'Failed to create yes/no question')
      } else if (stepType === 'multi' && newStepId) {
        // Multi Option Select
        const qRes = await fetch(`${baseUrl}/questions`, {
          method: 'POST',
          headers: { 'Content-Type': 'application/json', Authorization: `Bearer ${token}` },
          body: JSON.stringify({
            stepId: newStepId,
            questionText: 'Select all that apply',
            answerType: 'checkbox',
            isRequired: true,
            options: [
              { optionText: 'Option 1', optionValue: 'option_1', optionOrder: 1 },
              { optionText: 'Option 2', optionValue: 'option_2', optionOrder: 2 },
              { optionText: 'Option 3', optionValue: 'option_3', optionOrder: 3 },
            ],
          }),
        })
        if (!qRes.ok) throw new Error((await qRes.json().catch(() => ({}))).message || 'Failed to create multi-select question')
      } else if (stepType === 'textarea' && newStepId) {
        // Multi Line Text
        const qRes = await fetch(`${baseUrl}/questions`, {
          method: 'POST',
          headers: { 'Content-Type': 'application/json', Authorization: `Bearer ${token}` },
          body: JSON.stringify({
            stepId: newStepId,
            questionText: 'Please provide details',
            answerType: 'textarea',
            isRequired: true,
            placeholder: 'Enter your response here...',
          }),
        })
        if (!qRes.ok) throw new Error((await qRes.json().catch(() => ({}))).message || 'Failed to create text question')
      } else if (stepType === 'deadend' && newStepId) {
        // Dead End - Informational step (no question) that terminates form
        // Don't create a question - dead end is just title + description like info step
        // Mark the step as dead end and set default title/description
        await fetch(`${baseUrl}/questionnaires/step`, {
          method: 'PUT',
          headers: { 'Content-Type': 'application/json', Authorization: `Bearer ${token}` },
          body: JSON.stringify({
            stepId: newStepId,
            title: 'Disqualification Notice',
            description: 'Unfortunately, you do not qualify at this time. Thank you for your interest.',
            isDeadEnd: true
          }),
        })
      } else if (stepType === 'info' && newStepId) {
        // Information - Just title + description, no question
        // Set default title for info steps
        await fetch(`${baseUrl}/questionnaires/step`, {
          method: 'PUT',
          headers: { 'Content-Type': 'application/json', Authorization: `Bearer ${token}` },
          body: JSON.stringify({
            stepId: newStepId,
            title: 'Information',
            description: 'Important information for you to review.'
          }),
        })
      } else if (stepType === 'bmi' && newStepId) {
        // BMI Calculator - Creates three fixed questions for weight and height
        // Set step title and description
        await fetch(`${baseUrl}/questionnaires/step`, {
          method: 'PUT',
          headers: { 'Content-Type': 'application/json', Authorization: `Bearer ${token}` },
          body: JSON.stringify({
            stepId: newStepId,
            title: 'BMI Calculator',
            description: 'What is your current height and weight? We\'ll calculate your BMI to check your eligibility.'
          }),
        })

        // Create Weight question
        const weightRes = await fetch(`${baseUrl}/questions`, {
          method: 'POST',
          headers: { 'Content-Type': 'application/json', Authorization: `Bearer ${token}` },
          body: JSON.stringify({
            stepId: newStepId,
            questionText: 'Weight (pounds)',
            answerType: 'number',
            questionSubtype: 'bmi',
            isRequired: true,
            placeholder: '200',
            questionOrder: 1
          }),
        })
        if (!weightRes.ok) throw new Error((await weightRes.json().catch(() => ({}))).message || 'Failed to create weight question')

        // Create Height Feet question
        const feetRes = await fetch(`${baseUrl}/questions`, {
          method: 'POST',
          headers: { 'Content-Type': 'application/json', Authorization: `Bearer ${token}` },
          body: JSON.stringify({
            stepId: newStepId,
            questionText: 'Height (feet)',
            answerType: 'number',
            questionSubtype: 'bmi',
            isRequired: true,
            placeholder: '6',
            questionOrder: 2
          }),
        })
        if (!feetRes.ok) throw new Error((await feetRes.json().catch(() => ({}))).message || 'Failed to create height feet question')

        // Create Height Inches question
        const inchesRes = await fetch(`${baseUrl}/questions`, {
          method: 'POST',
          headers: { 'Content-Type': 'application/json', Authorization: `Bearer ${token}` },
          body: JSON.stringify({
            stepId: newStepId,
            questionText: 'Height (inches)',
            answerType: 'number',
            questionSubtype: 'bmi',
            isRequired: true,
            placeholder: '2',
            questionOrder: 3
          }),
        })
        if (!inchesRes.ok) throw new Error((await inchesRes.json().catch(() => ({}))).message || 'Failed to create height inches question')
      }

      const ref = await fetch(`${baseUrl}/questionnaires/templates/${templateId}`, {
        headers: { Authorization: `Bearer ${token}` },
      })
      const refData = await ref.json()
      setTemplate(refData.data)
      const loadedSteps = (refData.data?.steps || []).map((s: any) => ({
        id: String(s.id),
        title: String(s.title || ''),
        description: String(s.description || ''),
        stepOrder: Number(s.stepOrder || 0),
        category: (s.category === 'info' ? 'info' : 'normal') as 'normal' | 'info',
        stepType: (s.questions && s.questions.length > 0) ? 'question' : 'info',
        required: s.required !== undefined ? Boolean(s.required) : true, // Default to required
        questions: (s.questions || []).map((q: any) => ({
          id: String(q.id),
          type: q.answerType || 'single-choice',
          answerType: q.answerType || 'radio',
          questionSubtype: q.questionSubtype || null,
          questionText: String(q.questionText || ''),
          required: Boolean(q.isRequired),
          placeholder: q.placeholder || null,
          helpText: q.helpText || null,
          options: (q.options || []).map((o: any) => ({
            optionText: String(o.optionText || ''),
            optionValue: String(o.optionValue || o.optionText || ''),
            riskLevel: o.riskLevel || null
          })),
        })),
      })) as Step[]
      setSteps(loadedSteps)
      if (newStepId) setEditingStepId(newStepId)
    } catch (e) {
      console.error('❌ Failed to add step', e)
    }
  }

  const handleDeleteStep = async (stepId: string) => {
    if (isAccountTemplate) return
    if (!token) return
    if (!confirm("Are you sure you want to delete this step?")) return
    try {
      const res = await fetch(`${baseUrl}/questionnaires/step`, {
        method: 'DELETE',
        headers: { 'Content-Type': 'application/json', Authorization: `Bearer ${token}` },
        body: JSON.stringify({ stepId }),
      })
      if (!res.ok) throw new Error((await res.json().catch(() => ({}))).message || 'Failed to delete step')
      setSteps(steps.filter(s => s.id !== stepId))
      if (editingStepId === stepId) setEditingStepId(null)
    } catch (e) {
      console.error('❌ Failed to delete step', e)
    }
  }

  const handleDeleteConditionalQuestion = async (stepId: string, questionId: string) => {
    if (isAccountTemplate) return
    if (!token || !templateId) return
    if (!confirm("Are you sure you want to delete this conditional question?")) return

    try {
      const res = await fetch(`${baseUrl}/questions`, {
        method: 'DELETE',
        headers: { 'Content-Type': 'application/json', Authorization: `Bearer ${token}` },
        body: JSON.stringify({ questionId }),
      })

      if (!res.ok) throw new Error((await res.json().catch(() => ({}))).message || 'Failed to delete conditional question')

      // Reload template to reflect deletion
      const refRes = await fetch(`${baseUrl}/questionnaires/templates/${templateId}`, {
        headers: { Authorization: `Bearer ${token}` },
      })
      const refData = await refRes.json()
      setTemplate(refData.data)

      const loadedSteps = (refData.data?.steps || []).map((s: any) => ({
        id: String(s.id),
        title: String(s.title || ''),
        description: String(s.description || ''),
        stepOrder: Number(s.stepOrder || 0),
        category: (s.category === 'info' ? 'info' : s.category === 'user_profile' ? 'user_profile' : 'normal') as 'normal' | 'info' | 'user_profile',
        stepType: (s.questions && s.questions.length > 0) ? 'question' : 'info',
        isDeadEnd: Boolean(s.isDeadEnd),
        questions: (s.questions || []).map((q: any) => ({
          id: String(q.id),
          type: q.answerType || 'single-choice',
          answerType: q.answerType || 'radio',
          questionSubtype: q.questionSubtype || null,
          questionText: String(q.questionText || ''),
          required: Boolean(q.isRequired),
          placeholder: q.placeholder || null,
          helpText: q.helpText || null,
          options: (q.options || []).map((o: any) => ({
            optionText: String(o.optionText || ''),
            optionValue: String(o.optionValue || o.optionText || ''),
            riskLevel: o.riskLevel || null
          })),
          conditionalLevel: Number(q.conditionalLevel || 0),
          subQuestionOrder: Number(q.subQuestionOrder || 0)
        })),
      })) as Step[]
      setSteps(loadedSteps)

      // Close editing if we were editing this question
      if (editingQuestionId === questionId) {
        setEditingQuestionId(null)
      }
    } catch (e: any) {
      console.error('❌ Failed to delete conditional question', e)
      alert(e.message || 'Failed to delete conditional question')
    }
  }

  const handleUpdateStep = (stepId: string, updates: Partial<Step>) => {
    setSteps(steps.map(s => s.id === stepId ? { ...s, ...updates } : s))
  }

  const handleToggleStepRequired = async (stepId: string) => {
    if (!token) return
    const step = steps.find(s => s.id === stepId)
    if (!step) return

    const newRequiredValue = !step.required
    
    // Optimistically update UI
    setSteps(steps.map(s => s.id === stepId ? { ...s, required: newRequiredValue } : s))

    // Persist to backend
    try {
      const res = await fetch(`${baseUrl}/questionnaires/step`, {
        method: 'PUT',
        headers: { 'Content-Type': 'application/json', Authorization: `Bearer ${token}` },
        body: JSON.stringify({ 
          stepId: stepId, 
          required: newRequiredValue 
        }),
      })
      if (!res.ok) {
        // Revert on error
        setSteps(steps.map(s => s.id === stepId ? { ...s, required: !newRequiredValue } : s))
        throw new Error('Failed to update step')
      }
    } catch (e) {
      console.error('❌ Failed to toggle step required', e)
    }
  }

  const handleAddOption = (stepId: string, questionId: string) => {
    setSteps(steps.map(s => {
      if (s.id !== stepId) return s
      return {
        ...s,
        questions: s.questions?.map(q => {
          if (q.id !== questionId) return q
          const newOptionText = `Option ${(q.options?.length || 0) + 1}`
          return {
            ...q,
            options: [...(q.options || []), {
              optionText: newOptionText,
              optionValue: newOptionText.toLowerCase().replace(/ /g, '_')
            }]
          }
        })
      }
    }))
  }

  const handleUpdateOption = (stepId: string, questionId: string, optionIndex: number, newValue: string) => {
    setSteps(steps.map(s => {
      if (s.id !== stepId) return s
      return {
        ...s,
        questions: s.questions?.map(q => {
          if (q.id !== questionId) return q
          const newOptions = [...(q.options || [])]
          newOptions[optionIndex] = {
            optionText: newValue,
            optionValue: newValue.toLowerCase().replace(/ /g, '_')
          }
          return { ...q, options: newOptions }
        })
      }
    }))
  }

  const handleDeleteOption = (stepId: string, questionId: string, optionIndex: number) => {
    setSteps(steps.map(s => {
      if (s.id !== stepId) return s
      return {
        ...s,
        questions: s.questions?.map(q => {
          if (q.id !== questionId) return q
          return {
            ...q,
            options: q.options?.filter((_, i) => i !== optionIndex)
          }
        })
      }
    }))
  }

  const handleDragStart = (stepId: string) => {
    if (isAccountTemplate) return
    setDraggedStepId(stepId)
  }

  const handleDragOver = (e: React.DragEvent, targetStepId: string) => {
    e.preventDefault()
    if (!draggedStepId || draggedStepId === targetStepId) return

    const draggedIndex = steps.findIndex(s => s.id === draggedStepId)
    const targetIndex = steps.findIndex(s => s.id === targetStepId)

    if (draggedIndex === -1 || targetIndex === -1) return

    const newSteps = [...steps]
    const [removed] = newSteps.splice(draggedIndex, 1)
    newSteps.splice(targetIndex, 0, removed)

    // Update stepOrder for all steps
    newSteps.forEach((step, index) => {
      step.stepOrder = index + 1
    })

    setSteps(newSteps)
  }

  const handleDragEnd = async () => {
    if (isAccountTemplate) return
    const finishedDraggedId = draggedStepId
    setDraggedStepId(null)
    if (!token || !templateId) return

    console.log('Saving step order:', steps.map((s, idx) => ({ stepId: s.id, stepOrder: idx + 1, title: s.title })))

    try {
      const res = await fetch(`${baseUrl}/questionnaires/step/order`, {
        method: 'POST',
        headers: { 'Content-Type': 'application/json', Authorization: `Bearer ${token}` },
        body: JSON.stringify({
          questionnaireId: templateId,
          steps: steps.map((s, idx) => ({ id: s.id, stepOrder: idx + 1 })),
        }),
      })

      if (!res.ok) {
        const errorData = await res.json().catch(() => ({}))
        console.error('❌ Failed to save step order:', errorData)
        alert(`Failed to save step order: ${errorData.message || 'Unknown error'}`)
      } else {
        console.log('✅ Step order saved successfully')
      }
    } catch (e) {
      console.error('❌ Failed to save step order', e)
      alert('Failed to save step order')
    }
  }

  const handleCopyVariable = async (variable: string) => {
    try {
      await navigator.clipboard.writeText(variable)
      setCopiedVariable(variable)
      setTimeout(() => setCopiedVariable(null), 2000)
    } catch (err) {
      console.error('Failed to copy:', err)
    }
  }

  // Helper: Extract question IDs from conditional logic
  const getReferencedQuestionIds = (conditionalLogic: string): string[] => {
    if (!conditionalLogic) return []
    const questionIds: string[] = []
    const tokens = conditionalLogic.split(' ')

    for (const token of tokens) {
      if (token.startsWith('answer_equals:')) {
        // Format: answer_equals:{questionId}:{optionValue}
        const parts = token.replace('answer_equals:', '').split(':')
        if (parts.length === 2) {
          questionIds.push(parts[0])
        }
      }
    }

    return Array.from(new Set(questionIds)) // Remove duplicates
  }

  // Open modal to add a NEW conditional step
  const handleOpenConditionalModal = (stepId: string, questionId: string) => {
    const currentStep = steps.find(s => s.id === stepId)
    const currentQuestion = currentStep?.questions?.find(q => q.id === questionId)

    if (!currentQuestion) {
      console.error('Question not found for conditional logic')
      return
    }

    // Get all questions from current and previous steps for rule building
    const currentStepIndex = steps.findIndex(s => s.id === stepId)
    const allPreviousQuestions = steps
      .slice(0, currentStepIndex + 1)
      .flatMap((s, stepIdx) =>
        (s.questions || [])
          .filter(q => (q.conditionalLevel || 0) === 0 && q.options && q.options.length > 0)
          .map((q, qIdx) => ({
            ...q,
            questionNumber: stepIdx + 1
          }))
      )

    setSelectedQuestionForConditional({
      stepId,
      questionId: currentQuestion.id,
      questionText: currentQuestion.questionText,
      options: currentQuestion.options || []
    })

    // Initialize with one rule pointing to the current (parent) question
    const parentQuestion = allPreviousQuestions.find(q => q.id === questionId)
    setEditingConditionalStep({
      id: undefined, // No ID means new step
      text: '',
      helpText: '',
      placeholder: '',
      stepType: null,
      placement: 'inline',
      options: [],
      rules: parentQuestion ? [{
        questionId: parentQuestion.id,
        questionText: parentQuestion.questionText,
        questionNumber: parentQuestion.questionNumber,
        triggerOption: parentQuestion.options?.[0]?.optionValue || '',
        operator: 'OR'
      }] : []
    })

    setShowConditionalModal(true)
  }

  // Open modal to EDIT an existing conditional step
  const handleOpenEditConditionalModal = (stepId: string, parentQuestionId: string, conditionalQuestion: Question) => {
    const currentStep = steps.find(s => s.id === stepId)
    const parentQuestion = currentStep?.questions?.find(q => q.id === parentQuestionId)

    if (!parentQuestion) {
      console.error('Parent question not found')
      return
    }

    setSelectedQuestionForConditional({
      stepId,
      questionId: parentQuestionId,
      questionText: parentQuestion.questionText,
      options: parentQuestion.options || []
    })

    // Get the full question data with conditionalLogic
    const fullStep = template?.steps?.find((s: any) => s.id === stepId)
    const fullQuestion = fullStep?.questions?.find((fq: any) => fq.id === conditionalQuestion.id)
    const conditionalLogic = fullQuestion?.conditionalLogic || ''
    const currentStepIdx = steps.findIndex(s => s.id === stepId)

    // Parse rules for this specific conditional question
    const parsedRules: Array<{
      questionId: string
      questionText: string
      questionNumber: number
      triggerOption: string
      operator: 'OR' | 'AND'
    }> = []

    if (conditionalLogic) {
      const tokens = conditionalLogic.split(' ')
      for (let i = 0; i < tokens.length; i++) {
        const token = tokens[i]
        if (token.startsWith('answer_equals:')) {
          const currentOption = token.replace('answer_equals:', '')
          const nextToken = tokens[i + 1]
          const operator = (nextToken === 'OR' || nextToken === 'AND') ? nextToken : 'OR'
          parsedRules.push({
            questionId: parentQuestionId,
            questionText: parentQuestion.questionText,
            questionNumber: currentStepIdx + 1,
            triggerOption: currentOption,
            operator
          })
        }
      }
    }

    // Determine step type from answerType
    let stepType: 'single' | 'yesno' | 'multi' | 'textarea' | 'info' | 'deadend' = 'single'

    if (conditionalQuestion.answerType === 'checkbox') {
      stepType = 'multi'
    } else if (conditionalQuestion.questionSubtype === 'yesno') {
      stepType = 'yesno'
    } else if (conditionalQuestion.answerType === 'textarea') {
      // Check if this is a dead end, info, or regular textarea
      const questionText = conditionalQuestion.questionText?.toLowerCase() || ''
      const placeholder = conditionalQuestion.placeholder?.toLowerCase() || ''

      if (questionText.includes('unfortunat') || questionText.includes('disqualif') ||
        questionText.includes('do not qualify')) {
        stepType = 'deadend'
      } else if (!conditionalQuestion.required && (
        placeholder?.includes('informational') ||
        placeholder?.includes('no response needed') ||
        questionText.includes('important') ||
        questionText.includes('please note')
      )) {
        stepType = 'info'
      } else {
        stepType = 'textarea'
      }
    } else if (conditionalQuestion.answerType === 'radio') {
      stepType = 'single'
    }

    console.log('Detected step type:', stepType, 'for question:', conditionalQuestion.questionText)
    console.log('Question details:', {
      answerType: conditionalQuestion.answerType,
      required: conditionalQuestion.required,
      placeholder: conditionalQuestion.placeholder,
      questionText: conditionalQuestion.questionText
    })

    // Determine placement based on conditionalLevel
    // conditionalLevel 0 or undefined = new-step (separate slide)
    // conditionalLevel 1 = inline (same step as parent)
    const fullQuestionData = template?.steps?.find((s: any) => s.id === stepId)?.questions?.find((fq: any) => fq.id === conditionalQuestion.id)
    const currentPlacement = (fullQuestionData?.conditionalLevel || 0) > 0 ? 'inline' : 'new-step'

    setEditingConditionalStep({
      id: conditionalQuestion.id,
      text: conditionalQuestion.questionText,
      helpText: conditionalQuestion.helpText || '',
      placeholder: conditionalQuestion.placeholder || '',
      stepType,
      placement: currentPlacement,
      options: (conditionalQuestion.options || []).map(opt => ({
        optionText: opt.optionText,
        optionValue: opt.optionValue
      })),
      rules: parsedRules.length > 0 ? parsedRules : [{
        questionId: parentQuestionId,
        questionText: parentQuestion.questionText,
        questionNumber: currentStepIdx + 1,
        triggerOption: parentQuestion.options?.[0]?.optionValue || '',
        operator: 'OR'
      }]
    })

    setShowConditionalModal(true)
  }

  const handleOpenEditModal = (stepId: string, question: Question) => {
    setEditingQuestion(question)
    setEditingStepId(stepId)
    setShowEditModal(true)
  }

  const handleCloseEditModal = () => {
    setShowEditModal(false)
    setEditingQuestion(null)
    setEditingStepId(null)
  }

  // Open modal to add step-level conditional logic
  const handleOpenStepConditionalModal = (stepId: string) => {
    console.log('Opening step conditional modal for step:', stepId)
    const currentStepIndex = steps.findIndex(s => s.id === stepId)
    const currentStep = steps[currentStepIndex]

    console.log('Current step index:', currentStepIndex, 'Current step:', currentStep)

    if (!currentStep) {
      console.error('Current step not found')
      return
    }

    // Prevent adding conditional logic to first step
    if (currentStepIndex === 0) {
      alert('The first step cannot have conditional logic since there are no previous steps to reference.')
      return
    }

    // Get all questions from previous steps that have options
    const allPrevQuestions = steps
      .slice(0, currentStepIndex)
      .flatMap((s, stepIdx) =>
        (s.questions || [])
          .filter(q => (q.conditionalLevel || 0) === 0 && q.options && q.options.length > 0)
          .map(q => ({
            ...q,
            questionNumber: stepIdx + 1
          }))
      )

    console.log('All previous questions with options:', allPrevQuestions)

    if (allPrevQuestions.length === 0) {
      alert('No previous questions with options available for rules. Add questions to earlier steps first.')
      return
    }

    // Parse existing conditional logic if any
    let parsedRules: Array<{
      questionId: string
      questionText: string
      questionNumber: number
      triggerOption: string
      operator: 'OR' | 'AND'
    }> = []

    console.log('Current step conditionalLogic:', currentStep.conditionalLogic)

    if (currentStep.conditionalLogic) {
      const tokens = currentStep.conditionalLogic.split(' ')
      console.log('Parsing tokens:', tokens)

      for (let i = 0; i < tokens.length; i++) {
        const token = tokens[i]
        if (token.startsWith('answer_equals:')) {
          const [questionRef, optionValue] = token.replace('answer_equals:', '').split(':')
          console.log('Found rule:', { questionRef, optionValue })

          const referencedQuestion = allPrevQuestions.find(q => q.id === questionRef)
          console.log('Referenced question found:', referencedQuestion)

          if (referencedQuestion) {
            const nextToken = tokens[i + 1]
            const operator = (nextToken === 'OR' || nextToken === 'AND') ? nextToken : 'OR'
            parsedRules.push({
              questionId: referencedQuestion.id,
              questionText: referencedQuestion.questionText,
              questionNumber: referencedQuestion.questionNumber,
              triggerOption: optionValue,
              operator
            })
          }
        }
      }

      console.log('Parsed rules:', parsedRules)
    }

    // Initialize rules or use existing
    const initialRules = parsedRules.length > 0 ? parsedRules : [{
      questionId: allPrevQuestions[0].id,
      questionText: allPrevQuestions[0].questionText,
      questionNumber: allPrevQuestions[0].questionNumber,
      triggerOption: allPrevQuestions[0].options?.[0]?.optionValue || '',
      operator: 'OR' as 'OR' | 'AND'
    }]

    console.log('Setting state...', {
      editingConditionalStepId: stepId,
      conditionalModalType: 'step',
      rules: initialRules
    })

    setEditingConditionalStepId(stepId)
    setConditionalModalType('step')
    setEditingConditionalStep({
      text: currentStep.title,
      helpText: '',
      placeholder: '',
      stepType: null,
      placement: 'new-step',
      options: [],
      rules: initialRules
    })
    setShowConditionalModal(true)

    console.log('Modal should be opening now')
  }

  const handleDeleteConditionalStep = async (stepId: string, conditionalQuestionId: string) => {
    if (!token || !templateId) return
    if (!confirm('Are you sure you want to delete this conditional step?')) return

    try {
      const res = await fetch(`${baseUrl}/questions`, {
        method: 'DELETE',
        headers: { 'Content-Type': 'application/json', Authorization: `Bearer ${token}` },
        body: JSON.stringify({ questionId: conditionalQuestionId }),
      })

      if (!res.ok) {
        const errorData = await res.json().catch(() => ({}))
        console.error('Delete failed:', errorData)
        throw new Error(errorData.message || 'Failed to delete conditional step')
      }

      // Reload template to refresh the view
      const refRes = await fetch(`${baseUrl}/questionnaires/templates/${templateId}`, {
        headers: { Authorization: `Bearer ${token}` },
      })
      const refData = await refRes.json()
      setTemplate(refData.data)

      const loadedSteps = (refData.data?.steps || []).map((s: any) => ({
        id: String(s.id),
        title: String(s.title || ''),
        description: String(s.description || ''),
        stepOrder: Number(s.stepOrder || 0),
        category: (s.category === 'info' ? 'info' : s.category === 'user_profile' ? 'user_profile' : 'normal') as 'normal' | 'info' | 'user_profile',
        stepType: (s.questions && s.questions.length > 0) ? 'question' : 'info',
        isDeadEnd: Boolean(s.isDeadEnd),
        questions: (s.questions || []).map((q: any) => ({
          id: String(q.id),
          type: q.answerType || 'single-choice',
          answerType: q.answerType || 'radio',
          questionSubtype: q.questionSubtype || null,
          questionText: String(q.questionText || ''),
          required: Boolean(q.isRequired),
          placeholder: q.placeholder || null,
          helpText: q.helpText || null,
          options: (q.options || []).map((o: any) => ({
            optionText: String(o.optionText || ''),
            optionValue: String(o.optionValue || o.optionText || ''),
            riskLevel: o.riskLevel || null
          })),
          conditionalLevel: Number(q.conditionalLevel || 0),
          subQuestionOrder: Number(q.subQuestionOrder || 0)
        })),
      })) as Step[]
      setSteps(loadedSteps)
    } catch (e: any) {
      console.error('❌ Error deleting conditional step:', e)
      alert(e.message || 'Failed to delete conditional step')
    }
  }

  const handleSaveConditionalStep = async () => {
    if (!token || !templateId) return

    if (editingConditionalStep.rules.length === 0) {
      alert('Please add at least one rule')
      return
    }

    try {
      // Build the conditionalLogic string from rules
      const logicParts = editingConditionalStep.rules.map((rule, index) => {
        const condition = `answer_equals:${rule.questionId}:${rule.triggerOption}`
        if (index === editingConditionalStep.rules.length - 1) {
          return condition
        }
        return `${condition} ${rule.operator}`
      })
      const conditionalLogic = logicParts.join(' ')

      // Handle STEP-LEVEL conditional logic
      if (conditionalModalType === 'step' && editingConditionalStepId) {
        console.log('Saving step-level conditional logic:', {
          stepId: editingConditionalStepId,
          conditionalLogic,
          rules: editingConditionalStep.rules
        })

        const updateRes = await fetch(`${baseUrl}/questionnaires/step`, {
          method: 'PUT',
          headers: { 'Content-Type': 'application/json', Authorization: `Bearer ${token}` },
          body: JSON.stringify({
            stepId: editingConditionalStepId,
            conditionalLogic
          }),
        })

        if (!updateRes.ok) {
          const errorData = await updateRes.json().catch(() => ({}))
          console.error('Failed to save step conditional logic:', errorData)
          throw new Error(errorData.message || 'Failed to save step rules')
        }

        console.log('Step conditional logic saved successfully')

        // Reload template
        const refRes = await fetch(`${baseUrl}/questionnaires/templates/${templateId}`, {
          headers: { Authorization: `Bearer ${token}` },
        })
        const refData = await refRes.json()
        console.log('Reloaded template data:', refData.data)
        console.log('Steps in reloaded data:', refData.data?.steps)
        const editedStep = refData.data?.steps?.find((s: any) => s.id === editingConditionalStepId)
        console.log('Step we just edited (FULL):', JSON.stringify(editedStep, null, 2))
        console.log('conditionalLogic value:', editedStep?.conditionalLogic)
        setTemplate(refData.data)
        const loadedSteps = (refData.data?.steps || []).map((s: any) => {
          console.log(`Loading step ${s.id}:`, { title: s.title, conditionalLogic: s.conditionalLogic })
          return {
            id: String(s.id),
            title: String(s.title || ''),
            description: String(s.description || ''),
            stepOrder: Number(s.stepOrder || 0),
            category: (s.category === 'info' ? 'info' : s.category === 'user_profile' ? 'user_profile' : 'normal') as 'normal' | 'info' | 'user_profile',
            stepType: (s.questions && s.questions.length > 0) ? 'question' : 'info',
            isDeadEnd: Boolean(s.isDeadEnd),
            conditionalLogic: s.conditionalLogic || null,
            questions: (s.questions || []).map((q: any) => ({
              id: String(q.id),
              type: q.answerType || 'single-choice',
              answerType: q.answerType || 'radio',
              questionSubtype: q.questionSubtype || null,
              questionText: String(q.questionText || ''),
              required: Boolean(q.isRequired),
              placeholder: q.placeholder || null,
              helpText: q.helpText || null,
              options: (q.options || []).map((o: any) => ({
                optionText: String(o.optionText || ''),
                optionValue: String(o.optionValue || o.optionText || ''),
                riskLevel: o.riskLevel || null
              })),
              conditionalLevel: Number(q.conditionalLevel || 0),
              subQuestionOrder: Number(q.subQuestionOrder || 0)
            })),
          }
        }) as Step[]
        console.log('Loaded steps with conditionalLogic:', loadedSteps.map(s => ({ id: s.id, title: s.title, conditionalLogic: s.conditionalLogic })))
        setSteps(loadedSteps)

        // Close modal
        setShowConditionalModal(false)
        setEditingConditionalStepId(null)
        setConditionalModalType('question')
        return
      }

      // Handle QUESTION-LEVEL conditional logic (existing code)
      if (!selectedQuestionForConditional) return
      if (!editingConditionalStep.stepType) {
        alert('Please select a step type')
        return
      }
      if (!editingConditionalStep.text.trim()) {
        alert('Please enter text for this step')
        return
      }

      // Validate: all rules must reference the same parent question (for now)
      const parentQuestionId = selectedQuestionForConditional.questionId
      const allSameParent = editingConditionalStep.rules.every(r => r.questionId === parentQuestionId)

      if (!allSameParent) {
        alert('Currently, all rules for a conditional step must reference the same parent question. Cross-question logic coming soon!')
        return
      }

      // Re-build conditionalLogic for question-level (simpler format)
      const questionLogicParts = editingConditionalStep.rules.map((rule, index) => {
        const condition = `answer_equals:${rule.triggerOption}`
        if (index === editingConditionalStep.rules.length - 1) {
          return condition
        }
        return `${condition} ${rule.operator}`
      })
      const questionConditionalLogic = questionLogicParts.join(' ')

      if (editingConditionalStep.id) {
        // UPDATE existing conditional step
        const fullQuestionData = template?.steps?.find((s: any) =>
          s.questions?.some((q: any) => q.id === editingConditionalStep.id)
        )?.questions?.find((fq: any) => fq.id === editingConditionalStep.id)

        const currentPlacement = (fullQuestionData?.conditionalLevel || 0) > 0 ? 'inline' : 'new-step'
        const placementChanged = currentPlacement !== editingConditionalStep.placement

        // If placement changed, we need to handle the migration
        if (placementChanged) {
          if (editingConditionalStep.placement === 'new-step' && currentPlacement === 'inline') {
            // Moving from inline to new step - create new step and move question
            const stepRes = await fetch(`${baseUrl}/questionnaires/step`, {
              method: 'POST',
              headers: { 'Content-Type': 'application/json', Authorization: `Bearer ${token}` },
              body: JSON.stringify({ questionnaireId: templateId }),
            })

            if (!stepRes.ok) throw new Error('Failed to create new step for placement change')

            const stepData = await stepRes.json()
            const newStepId = stepData?.data?.id

            // Update question to move to new step and change conditionalLevel
            const res = await fetch(`${baseUrl}/questions/${editingConditionalStep.id}`, {
              method: 'PUT',
              headers: { 'Content-Type': 'application/json', Authorization: `Bearer ${token}` },
              body: JSON.stringify({
                stepId: newStepId,
                conditionalLevel: 0,
                parentQuestionId: null,
                questionText: editingConditionalStep.text,
                conditionalLogic: questionConditionalLogic,
                helpText: editingConditionalStep.helpText || null,
                placeholder: editingConditionalStep.placeholder || null,
                options: editingConditionalStep.stepType !== 'textarea'
                  ? editingConditionalStep.options.map((opt, idx) => ({
                    optionText: opt.optionText,
                    optionValue: opt.optionValue,
                    optionOrder: idx + 1
                  }))
                  : undefined
              })
            })

            if (!res.ok) throw new Error('Failed to move question to new step')

          } else if (editingConditionalStep.placement === 'inline' && currentPlacement === 'new-step') {
            // Moving from new-step to inline - move question back to parent step
            const res = await fetch(`${baseUrl}/questions/${editingConditionalStep.id}`, {
              method: 'PUT',
              headers: { 'Content-Type': 'application/json', Authorization: `Bearer ${token}` },
              body: JSON.stringify({
                stepId: selectedQuestionForConditional.stepId,
                conditionalLevel: 1,
                parentQuestionId: selectedQuestionForConditional.questionId,
                questionText: editingConditionalStep.text,
                conditionalLogic: questionConditionalLogic,
                helpText: editingConditionalStep.helpText || null,
                placeholder: editingConditionalStep.placeholder || null,
                options: editingConditionalStep.stepType !== 'textarea'
                  ? editingConditionalStep.options.map((opt, idx) => ({
                    optionText: opt.optionText,
                    optionValue: opt.optionValue,
                    optionOrder: idx + 1
                  }))
                  : undefined
              })
            })

            if (!res.ok) throw new Error('Failed to move question to inline')

            // TODO: Delete the now-empty step if it has no other questions
          }
        } else {
          // No placement change, just update the question
          const updatePayload: any = {
            questionText: editingConditionalStep.text,
            conditionalLogic: questionConditionalLogic,
            helpText: editingConditionalStep.helpText || null
          }

          // Add options if not textarea
          if (editingConditionalStep.stepType !== 'textarea') {
            updatePayload.options = editingConditionalStep.options.map((opt, idx) => ({
              optionText: opt.optionText,
              optionValue: opt.optionValue,
              optionOrder: idx + 1
            }))
          }

          // Add placeholder for textarea
          if (editingConditionalStep.stepType === 'textarea') {
            updatePayload.placeholder = editingConditionalStep.placeholder || null
          }

          const res = await fetch(`${baseUrl}/questions/${editingConditionalStep.id}`, {
            method: 'PUT',
            headers: { 'Content-Type': 'application/json', Authorization: `Bearer ${token}` },
            body: JSON.stringify(updatePayload)
          })

          if (!res.ok) throw new Error((await res.json().catch(() => ({}))).message || 'Failed to update conditional step')
        }
      } else {
        // CREATE new conditional step
        let targetStepId = selectedQuestionForConditional.stepId

        // If placement is 'new-step', create a new step first
        if (editingConditionalStep.placement === 'new-step') {
          const stepRes = await fetch(`${baseUrl}/questionnaires/step`, {
            method: 'POST',
            headers: { 'Content-Type': 'application/json', Authorization: `Bearer ${token}` },
            body: JSON.stringify({ questionnaireId: templateId }),
          })

          if (!stepRes.ok) throw new Error((await stepRes.json().catch(() => ({}))).message || 'Failed to create new step')

          const stepData = await stepRes.json()
          targetStepId = stepData?.data?.id

          if (!targetStepId) throw new Error('Failed to get new step ID')

          // Update the new step's title to be descriptive
          await fetch(`${baseUrl}/questionnaires/step`, {
            method: 'PUT',
            headers: { 'Content-Type': 'application/json', Authorization: `Bearer ${token}` },
            body: JSON.stringify({
              stepId: targetStepId,
              title: editingConditionalStep.text.substring(0, 50), // Use question text as step title
              description: 'Conditional step - shows when rules match'
            }),
          }).catch(() => { }) // Non-critical, continue if fails
        }

        const payload: any = {
          stepId: targetStepId,
          questionText: editingConditionalStep.text,
          conditionalLogic: questionConditionalLogic,
          conditionalLevel: editingConditionalStep.placement === 'inline' ? 1 : 0, // 0 for new step (main question), 1 for inline
          isRequired: true,
        }

        // Only add parentQuestionId if placement is inline (don't send null)
        if (editingConditionalStep.placement === 'inline') {
          payload.parentQuestionId = selectedQuestionForConditional.questionId
        }

        // Only add helpText if it exists
        if (editingConditionalStep.helpText) {
          payload.helpText = editingConditionalStep.helpText
        }

        // Configure based on step type
        switch (editingConditionalStep.stepType) {
          case 'single':
            payload.answerType = 'radio'
            payload.options = editingConditionalStep.options.length > 0
              ? editingConditionalStep.options.map((opt, idx) => ({
                optionText: opt.optionText,
                optionValue: opt.optionValue,
              }))
              : [
                { optionText: 'Option 1', optionValue: 'option_1' },
                { optionText: 'Option 2', optionValue: 'option_2' }
              ]
            break
          case 'yesno':
            payload.answerType = 'radio'
            payload.options = [
              { optionText: 'Yes', optionValue: 'yes' },
              { optionText: 'No', optionValue: 'no' }
            ]
            break
          case 'multi':
            payload.answerType = 'checkbox'
            payload.options = editingConditionalStep.options.length > 0
              ? editingConditionalStep.options.map((opt, idx) => ({
                optionText: opt.optionText,
                optionValue: opt.optionValue,
              }))
              : [
                { optionText: 'Option 1', optionValue: 'option_1' },
                { optionText: 'Option 2', optionValue: 'option_2' },
                { optionText: 'Option 3', optionValue: 'option_3' }
              ]
            break
          case 'textarea':
            payload.answerType = 'textarea'
            if (editingConditionalStep.placeholder) {
              payload.placeholder = editingConditionalStep.placeholder
            }
            break
          case 'info':
            // Information - create a textarea question marked as not required so patient view detects it
            payload.answerType = 'textarea'
            payload.isRequired = false
            payload.placeholder = 'No response needed - informational only'
            break
          case 'deadend':
            // Dead End - create a textarea question with keywords so patient view detects it
            payload.answerType = 'textarea'
            payload.isRequired = false
            payload.placeholder = 'This form will end here - no response needed'
            break
        }

        // Create the question (including for dead end type now)
        const res = await fetch(`${baseUrl}/questions`, {
          method: 'POST',
          headers: { 'Content-Type': 'application/json', Authorization: `Bearer ${token}` },
          body: JSON.stringify(payload)
        })

        if (!res.ok) throw new Error((await res.json().catch(() => ({}))).message || 'Failed to create conditional step')
      }

      // Reload template to show the new conditional questions
      const refRes = await fetch(`${baseUrl}/questionnaires/templates/${templateId}`, {
        headers: { Authorization: `Bearer ${token}` },
      })
      const refData = await refRes.json()
      setTemplate(refData.data)

      const loadedSteps = (refData.data?.steps || []).map((s: any) => ({
        id: String(s.id),
        title: String(s.title || ''),
        description: String(s.description || ''),
        stepOrder: Number(s.stepOrder || 0),
        category: (s.category === 'info' ? 'info' : s.category === 'user_profile' ? 'user_profile' : 'normal') as 'normal' | 'info' | 'user_profile',
        stepType: (s.questions && s.questions.length > 0) ? 'question' : 'info',
        isDeadEnd: Boolean(s.isDeadEnd),
        questions: (s.questions || []).map((q: any) => ({
          id: String(q.id),
          type: q.answerType || 'single-choice',
          answerType: q.answerType || 'radio',
          questionSubtype: q.questionSubtype || null,
          questionText: String(q.questionText || ''),
          required: Boolean(q.isRequired),
          placeholder: q.placeholder || null,
          helpText: q.helpText || null,
          options: (q.options || []).map((o: any) => ({
            optionText: String(o.optionText || ''),
            optionValue: String(o.optionValue || o.optionText || ''),
            riskLevel: o.riskLevel || null
          })),
          conditionalLevel: Number(q.conditionalLevel || 0),
          subQuestionOrder: Number(q.subQuestionOrder || 0)
        })),
      })) as Step[]
      setSteps(loadedSteps)

      // Reset form and close modal
      setEditingConditionalStep({
        text: '',
        helpText: '',
        placeholder: '',
        stepType: null,
        placement: 'inline',
        options: [],
        rules: []
      })
      setShowConditionalModal(false)
      setSelectedQuestionForConditional(null)
    } catch (e: any) {
      console.error('❌ Failed to save conditional step:', e)
      alert(e.message || 'Failed to save conditional step')
    }
  }

  const handleSave = async () => {
    if (!template || saving) return

    setSaving(true)
    setSaveMessage(null)

    try {
      // Save step titles/descriptions
      await Promise.all(
        steps.map((s) =>
          fetch(`${baseUrl}/questionnaires/step`, {
            method: 'PUT',
            headers: { 'Content-Type': 'application/json', Authorization: `Bearer ${token}` },
            body: JSON.stringify({ stepId: s.id, title: s.title, description: s.description }),
          })
        )
      )
      // Save questions/options for each step
      const questionUpdates: Promise<any>[] = []
      for (const s of steps) {
        for (const q of s.questions || []) {
          const optionsPayload = (q.options || []).map((text, idx) => ({ optionText: text, optionValue: text, optionOrder: idx + 1 }))
          questionUpdates.push(
            fetch(`${baseUrl}/questions/${q.id}`, {
              method: 'PUT',
              headers: { 'Content-Type': 'application/json', Authorization: `Bearer ${token}` },
              body: JSON.stringify({ questionText: q.questionText, options: optionsPayload }),
            })
          )
        }
      }
      await Promise.all(questionUpdates)

      setSaveMessage("✅ Template saved successfully!")
      setTimeout(() => setSaveMessage(null), 3000)
    } catch (err: any) {
      console.error("Error saving template:", err)
      setSaveMessage(`❌ ${err.message || "Failed to save template"}`)
    } finally {
      setSaving(false)
    }
  }

  if (loadingProduct) {
    return (
      <div className="flex h-screen bg-[#F9FAFB]">
        <Sidebar />
        <div className="flex-1 flex flex-col overflow-hidden">
          <Header />
          <main className="flex-1 overflow-y-auto p-8 flex items-center justify-center">
            <div className="text-center">
              <Loader2 className="mx-auto h-8 w-8 animate-spin text-[#4FA59C] mb-4" />
              <p className="text-[#6B7280]">Loading product...</p>
            </div>
          </main>
        </div>
      </div>
    )
  }

  if (error || !product) {
    return (
      <div className="flex h-screen bg-[#F9FAFB]">
        <Sidebar />
        <div className="flex-1 flex flex-col overflow-hidden">
          <Header />
          <main className="flex-1 overflow-y-auto p-8">
            <div className="bg-white rounded-2xl shadow-sm border border-red-200 overflow-hidden max-w-2xl">
              <div className="p-6 pb-4 border-b border-red-200 bg-red-50">
                <h2 className="text-lg font-semibold text-red-900">Error Loading Product</h2>
              </div>
              <div className="p-6">
                <p className="text-sm text-red-700 mb-4">{error || "Product not found"}</p>
                <button 
                  onClick={handleBack}
                  className="flex items-center gap-2 px-4 py-2.5 rounded-full border border-[#E5E7EB] text-[#4B5563] hover:bg-[#F3F4F6] transition-all text-sm font-medium"
                >
                  <ArrowLeft className="h-4 w-4" />
                  Back to Products
                </button>
              </div>
            </div>
          </main>
        </div>
      </div>
    )
  }

  return (
    <div className="flex h-screen bg-[#F9FAFB]">
      <Sidebar />
      <div className="flex-1 flex flex-col overflow-hidden">
        <Header />
        <main className="flex-1 overflow-y-auto p-8 space-y-6">
          {/* Back Button */}
          <button 
            onClick={handleBack} 
            className="flex items-center gap-2 px-4 py-2 text-sm font-medium text-[#6B7280] hover:text-[#1F2937] hover:bg-white rounded-xl transition-all -ml-2"
          >
            <ArrowLeft className="h-5 w-5" />
            Back to Products
          </button>

          {/* Product Details Editor */}
          <ProductDetailsEditor
            product={product}
            onUpdate={handleUpdateProduct}
          />

          {/* Pharmacy & State Coverage */}
          {product && (
            <div className="mb-4">
              <PharmacyStateManager productId={product.id} />
            </div>
          )}

          {/* Inactive Product Banner */}
          {product && !product.isActive && (
            <div className="bg-blue-50 rounded-2xl border border-blue-200 overflow-hidden mb-4 shadow-sm">
              <div className="p-6 flex items-start gap-3">
                <div className="bg-blue-100 rounded-xl p-2 flex-shrink-0">
                  <Info className="h-5 w-5 text-blue-600" />
                </div>
                <div className="flex-1">
                  <h3 className="font-semibold text-blue-900 mb-1">
                    Product Not Active
                  </h3>
                  <p className="text-sm text-blue-700">
                    <strong>{product.name}</strong> is currently inactive. Build your form, then click "Activate Product" to make it available in your catalog.
                  </p>
                </div>
              </div>
            </div>
          )}

          {/* Save Message */}
          {saveMessage && (
            <div className={`mb-4 p-4 rounded-2xl border shadow-sm ${saveMessage.includes('✅')
              ? 'bg-green-50 border-green-200 text-green-800'
              : 'bg-red-50 border-red-200 text-red-800'
              }`}>
              <p className="text-sm font-medium">{saveMessage}</p>
            </div>
          )}

          {/* Form Editor - Only show when form is attached */}
          {templateId && template && (
            <>
              {/* Header Section - Consolidated */}
              <div className="mb-8">
                <div className="flex items-center justify-between">
                  <div className="flex-1">
                    <h1 className="text-3xl font-semibold text-[#1F2937] mb-2">Intake Form</h1>
                    <p className="text-[#6B7280] text-base">
                      {template.title || "Build your product intake form"}
                    </p>
                  </div>

                  {/* Template Actions */}
                  <div className="flex items-center gap-3">
                    {/* Save as Template Button */}
                    <button
                      onClick={() => setShowSaveTemplateModal(true)}
                      className="flex items-center gap-2 px-4 py-2.5 rounded-full bg-[#4FA59C] hover:bg-[#478F87] text-white shadow-sm transition-all text-sm font-medium"
                    >
                      <Save className="h-4 w-4" />
                      Save as Template
                    </button>

                    {/* Choose Template Dropdown */}
                    <div className="relative">
                      <button
                        onClick={() => setShowFormSelector(!showFormSelector)}
                        className="flex items-center gap-2 px-4 py-2.5 rounded-full border border-[#E5E7EB] bg-white text-[#4B5563] hover:bg-[#F3F4F6] transition-all text-sm font-medium"
                      >
                        <FileText className="h-4 w-4" />
                        Choose Template
                        <ChevronDown className="h-4 w-4" />
                      </button>

                      {showFormSelector && (
                        <>
                          {/* Backdrop */}
                          <div
                            className="fixed inset-0 z-40"
                            onClick={() => setShowFormSelector(false)}
                          />

                          {/* Dropdown Menu */}
                          <div className="absolute right-0 z-50 mt-2 w-80 bg-white rounded-2xl shadow-xl border border-[#E5E7EB] overflow-hidden">
                            <div className="p-4 border-b border-[#E5E7EB]">
                              <input
                                type="text"
                                placeholder="Search templates..."
                                value={formSearchQuery}
                                onChange={(e) => setFormSearchQuery(e.target.value)}
                                className="w-full px-3 py-2 rounded-xl border border-[#E5E7EB] bg-[#F9FAFB] text-sm focus:outline-none focus:ring-2 focus:ring-[#4FA59C] focus:ring-opacity-50"
                              />
                            </div>
                            <div className="max-h-64 overflow-y-auto">
                              {availableForms
                                .filter(form =>
                                  form.title.toLowerCase().includes(formSearchQuery.toLowerCase()) ||
                                  form.description?.toLowerCase().includes(formSearchQuery.toLowerCase())
                                )
                                .map((form) => (
                                  <button
                                    key={form.id}
                                    onClick={() => {
                                      handleSwitchForm(form.id)
                                      setShowFormSelector(false)
                                    }}
                                    className="w-full text-left px-4 py-3 hover:bg-[#F9FAFB] border-b border-[#E5E7EB] last:border-b-0 transition-colors"
                                  >
                                    <div className="font-medium text-sm text-[#1F2937]">{form.title}</div>
                                    {form.description && (
                                      <div className="text-xs text-[#9CA3AF] mt-1">{form.description}</div>
                                    )}
                                  </button>
                                ))}
                              <div className="p-2 border-t-2 border-[#E5E7EB] bg-[#F9FAFB]">
                                <button
                                  onClick={() => {
                                    handleCreateNewForm()
                                    setShowFormSelector(false)
                                  }}
                                  disabled={creatingForm}
                                  className="w-full flex items-center justify-center gap-2 px-4 py-2.5 rounded-xl bg-[#4FA59C] hover:bg-[#478F87] text-white text-sm font-medium transition-all disabled:opacity-50"
                                >
                                  <Plus className="h-4 w-4" />
                                  {creatingForm ? 'Creating...' : 'Create New Template'}
                                </button>
                              </div>
                            </div>
                          </div>
                        </>
                      )}
                    </div>
                  </div>
                </div>

                {/* Action Buttons */}
                <div className="mt-6 pb-6 border-b border-[#E5E7EB]">
                  <div className="flex gap-3 flex-wrap">
                    {formStatus === 'in_progress' && (
                      <button
                          onClick={async () => {
                            if (!token || !templateId) return
                            try {
                              // Update status to ready_for_review
                              const res = await fetch(`${baseUrl}/questionnaires/templates/${templateId}`, {
                                method: 'PUT',
                                headers: { 'Content-Type': 'application/json', Authorization: `Bearer ${token}` },
                                body: JSON.stringify({ status: 'ready_for_review' })
                              })

                              if (res.ok) {
                                setFormStatus('ready_for_review')
                                const updatedData = await res.json()
                                setTemplate(updatedData.data)
                                setSaveMessage("✅ Form submitted for review!")
                                setTimeout(() => setSaveMessage(null), 3000)
                              } else {
                                const errorData = await res.json().catch(() => ({}))
                                setSaveMessage(`❌ ${errorData.message || 'Failed to submit for review'}`)
                                setTimeout(() => setSaveMessage(null), 5000)
                              }
                            } catch (e: any) {
                              console.error('Failed to submit for review:', e)
                              setSaveMessage(`❌ ${e.message || 'Failed to submit for review'}`)
                              setTimeout(() => setSaveMessage(null), 5000)
                            }
                          }}
                          className="rounded-full px-6 py-2.5 bg-[#4FA59C] hover:bg-[#478F87] text-white shadow-sm hover:shadow-md transition-all text-sm font-medium"
                        >
                          Submit for Review
                        </button>
                      )}

                      {formStatus !== 'in_progress' && (
                        <button
                          onClick={handleSave}
                          disabled={saving}
                          className="flex items-center gap-2 rounded-full px-6 py-2.5 bg-[#4FA59C] hover:bg-[#478F87] text-white shadow-sm hover:shadow-md transition-all text-sm font-medium disabled:opacity-50 disabled:cursor-not-allowed"
                        >
                          {saving ? (
                            <>
                              <Loader2 className="h-5 w-5 animate-spin" />
                              Saving...
                            </>
                          ) : (
                            "Save Changes"
                          )}
                        </button>
                      )}

                      <button
                        onClick={() => {
                          if (!templateId) return
                          const patientFrontendUrl = process.env.NEXT_PUBLIC_PATIENT_FRONTEND_URL || 'http://localhost:3000'
                          const previewUrl = `${patientFrontendUrl}/preview/questionnaire/${templateId}`
                          window.open(previewUrl, '_blank')
                        }}
                        className="flex items-center gap-2 rounded-full px-6 py-2.5 border border-[#E5E7EB] text-[#4B5563] hover:bg-[#F3F4F6] shadow-sm hover:shadow-md transition-all text-sm font-medium"
                      >
                        <Eye className="h-4 w-4" />
                        Preview
                      </button>

                      {/* Activate Product Button - only show if product is inactive */}
                      {product && !product.isActive && (
                        <button
                          onClick={handleActivateProduct}
                          disabled={activatingProduct || !templateId}
                          className="flex items-center gap-2 rounded-full px-6 py-2.5 bg-green-600 hover:bg-green-700 text-white shadow-sm hover:shadow-md transition-all text-sm font-medium disabled:opacity-50 disabled:cursor-not-allowed"
                        >
                          {activatingProduct ? (
                            <>
                              <Loader2 className="h-5 w-5 animate-spin" />
                              Activating...
                            </>
                          ) : (
                            "Activate Product"
                          )}
                        </button>
                      )}
                  </div>
                </div>
              </div>

              {/* Main Content - Three Column Layout */}
              <div className="grid grid-cols-1 lg:grid-cols-12 gap-6">
                {/* Left Column - Add Step Controls */}
                <div className="lg:col-span-3 space-y-6 bg-muted/30 rounded-2xl p-4 border border-border/20">
                  {/* Add New Step Card */}
                  <div className="bg-card rounded-2xl p-6 shadow-md border border-border/40">
                    <div className="mb-6">
                      <h2 className="text-lg font-semibold tracking-tight mb-2">Add New Step</h2>
                      <p className="text-sm text-muted-foreground">Choose a question type to add to your form</p>
                    </div>

                    <TooltipProvider>
                      <div className="space-y-3">
                        <Tooltip>
                          <TooltipTrigger asChild>
                            <Button
                              onClick={() => handleAddStep("question")}
                              className="w-full justify-start text-left h-auto py-4 px-5 rounded-xl border-border/60 hover:border-border hover:bg-muted/50 transition-all"
                              variant="outline"
                              disabled={isAccountTemplate}
                            >
                              <div className="flex items-center gap-4 w-full min-w-0">
                                <div className="flex-shrink-0 w-10 h-10 rounded-full bg-teal-50 dark:bg-teal-900/20 flex items-center justify-center">
                                  <MessageSquare className="h-5 w-5 text-teal-600 dark:text-teal-400" />
                                </div>
                                <div className="flex-1 text-left min-w-0 overflow-hidden">
                                  <div className="font-medium text-base mb-0.5 truncate">Single Option Select</div>
                                  <div className="text-xs text-muted-foreground truncate">Choose one from multiple options</div>
                                </div>
                              </div>
                            </Button>
                          </TooltipTrigger>
                          <TooltipContent side="right" className="max-w-xs">
                            <p className="font-medium">Single Option Select</p>
                            <p className="text-xs text-muted-foreground">Choose one from multiple options</p>
                          </TooltipContent>
                        </Tooltip>

                        <Tooltip>
                          <TooltipTrigger asChild>
                            <Button
                              onClick={() => handleAddStep("yesno")}
                              className="w-full justify-start text-left h-auto py-4 px-5 rounded-xl border-border/60 hover:border-border hover:bg-muted/50 transition-all"
                              variant="outline"
                              disabled={isAccountTemplate}
                            >
                              <div className="flex items-center gap-4 w-full min-w-0">
                                <div className="flex-shrink-0 w-10 h-10 rounded-full bg-blue-50 dark:bg-blue-900/20 flex items-center justify-center">
                                  <MessageSquare className="h-5 w-5 text-blue-600 dark:text-blue-400" />
                                </div>
                                <div className="flex-1 text-left min-w-0 overflow-hidden">
                                  <div className="font-medium text-base mb-0.5 truncate">Yes / No</div>
                                  <div className="text-xs text-muted-foreground truncate">Simple yes or no question</div>
                                </div>
                              </div>
                            </Button>
                          </TooltipTrigger>
                          <TooltipContent side="right" className="max-w-xs">
                            <p className="font-medium">Yes / No</p>
                            <p className="text-xs text-muted-foreground">Simple yes or no question</p>
                          </TooltipContent>
                        </Tooltip>

                        <Tooltip>
                          <TooltipTrigger asChild>
                            <Button
                              onClick={() => handleAddStep("multi")}
                              className="w-full justify-start text-left h-auto py-4 px-5 rounded-xl border-border/60 hover:border-border hover:bg-muted/50 transition-all"
                              variant="outline"
                              disabled={isAccountTemplate}
                            >
                              <div className="flex items-center gap-4 w-full min-w-0">
                                <div className="flex-shrink-0 w-10 h-10 rounded-full bg-purple-50 dark:bg-purple-900/20 flex items-center justify-center">
                                  <MessageSquare className="h-5 w-5 text-purple-600 dark:text-purple-400" />
                                </div>
                                <div className="flex-1 text-left min-w-0 overflow-hidden">
                                  <div className="font-medium text-base mb-0.5 truncate">Multi Option Select</div>
                                  <div className="text-xs text-muted-foreground truncate">Select multiple options</div>
                                </div>
                              </div>
                            </Button>
                          </TooltipTrigger>
                          <TooltipContent side="right" className="max-w-xs">
                            <p className="font-medium">Multi Option Select</p>
                            <p className="text-xs text-muted-foreground">Select multiple options</p>
                          </TooltipContent>
                        </Tooltip>

                        <Tooltip>
                          <TooltipTrigger asChild>
                            <Button
                              onClick={() => handleAddStep("textarea")}
                              className="w-full justify-start text-left h-auto py-4 px-5 rounded-xl border-border/60 hover:border-border hover:bg-muted/50 transition-all"
                              variant="outline"
                              disabled={isAccountTemplate}
                            >
                              <div className="flex items-center gap-4 w-full min-w-0">
                                <div className="flex-shrink-0 w-10 h-10 rounded-full bg-orange-50 dark:bg-orange-900/20 flex items-center justify-center">
                                  <Edit className="h-5 w-5 text-orange-600 dark:text-orange-400" />
                                </div>
                                <div className="flex-1 text-left min-w-0 overflow-hidden">
                                  <div className="font-medium text-base mb-0.5 truncate">Multi Line Text</div>
                                  <div className="text-xs text-muted-foreground truncate">Free-form text response</div>
                                </div>
                              </div>
                            </Button>
                          </TooltipTrigger>
                          <TooltipContent side="right" className="max-w-xs">
                            <p className="font-medium">Multi Line Text</p>
                            <p className="text-xs text-muted-foreground">Free-form text response</p>
                          </TooltipContent>
                        </Tooltip>

                        <Tooltip>
                          <TooltipTrigger asChild>
                            <Button
                              onClick={() => handleAddStep("info")}
                              className="w-full justify-start text-left h-auto py-4 px-5 rounded-xl border-border/60 hover:border-border hover:bg-muted/50 transition-all"
                              variant="outline"
                              disabled={isAccountTemplate}
                            >
                              <div className="flex items-center gap-4 w-full min-w-0">
                                <div className="flex-shrink-0 w-10 h-10 rounded-full bg-gray-100 dark:bg-gray-800 flex items-center justify-center">
                                  <Info className="h-5 w-5 text-gray-600 dark:text-gray-400" />
                                </div>
                                <div className="flex-1 text-left min-w-0 overflow-hidden">
                                  <div className="font-medium text-base mb-0.5 truncate">Information Step</div>
                                  <div className="text-xs text-muted-foreground truncate">Display information only</div>
                                </div>
                              </div>
                            </Button>
                          </TooltipTrigger>
                          <TooltipContent side="right" className="max-w-xs">
                            <p className="font-medium">Information Step</p>
                            <p className="text-xs text-muted-foreground">Display information only</p>
                          </TooltipContent>
                        </Tooltip>

                        <Tooltip>
                          <TooltipTrigger asChild>
                            <Button
                              onClick={() => handleAddStep("bmi")}
                              className="w-full justify-start text-left h-auto py-4 px-5 rounded-xl border-border/60 hover:border-border hover:bg-muted/50 transition-all"
                              variant="outline"
                              disabled={isAccountTemplate}
                            >
                              <div className="flex items-center gap-4 w-full min-w-0">
                                <div className="flex-shrink-0 w-10 h-10 rounded-full bg-indigo-50 dark:bg-indigo-900/20 flex items-center justify-center">
                                  <Calculator className="h-5 w-5 text-indigo-600 dark:text-indigo-400" />
                                </div>
                                <div className="flex-1 text-left min-w-0 overflow-hidden">
                                  <div className="font-medium text-base mb-0.5 truncate">BMI Calculator</div>
                                  <div className="text-xs text-muted-foreground truncate">Calculate Body Mass Index</div>
                                </div>
                              </div>
                            </Button>
                          </TooltipTrigger>
                          <TooltipContent side="right" className="max-w-xs">
                            <p className="font-medium">BMI Calculator</p>
                            <p className="text-xs text-muted-foreground">Calculates BMI from weight and height inputs</p>
                          </TooltipContent>
                        </Tooltip>

                        <Tooltip>
                          <TooltipTrigger asChild>
                            <Button
                              onClick={() => handleAddStep("deadend")}
                              className="w-full justify-start text-left h-auto py-4 px-5 rounded-xl border-red-200 hover:border-red-300 hover:bg-red-50/50 transition-all"
                              variant="outline"
                              disabled={isAccountTemplate}
                            >
                              <div className="flex items-center gap-4 w-full min-w-0">
                                <div className="flex-shrink-0 w-10 h-10 rounded-full bg-red-50 dark:bg-red-900/20 flex items-center justify-center">
                                  <StopCircle className="h-5 w-5 text-red-600 dark:text-red-400" />
                                </div>
                                <div className="flex-1 text-left min-w-0 overflow-hidden">
                                  <div className="font-medium text-base mb-0.5 truncate">Dead End</div>
                                  <div className="text-xs text-muted-foreground truncate">Terminates form automatically</div>
                                </div>
                              </div>
                            </Button>
                          </TooltipTrigger>
                          <TooltipContent side="right" className="max-w-xs">
                            <p className="font-medium">Dead End</p>
                            <p className="text-xs text-muted-foreground">Terminates form automatically</p>
                          </TooltipContent>
                        </Tooltip>

                        {isAccountTemplate && (
                          <p className="text-xs text-muted-foreground text-center mt-4 py-3 bg-muted/30 rounded-lg">
                            Account templates cannot be modified
                          </p>
                        )}
                      </div>
                    </TooltipProvider>
                  </div>

                  {/* Save Actions Card */}
                  <div className="bg-card rounded-2xl p-6 shadow-md border border-border/40 space-y-3">
                    <Button
                      onClick={handleSave}
                      disabled={saving}
                      className="w-full rounded-full py-6 bg-teal-600 hover:bg-teal-700 text-white shadow-sm"
                    >
                      {saving ? (
                        <>
                          <Loader2 className="mr-2 h-5 w-5 animate-spin" />
                          Saving...
                        </>
                      ) : (
                        <>
                          <Save className="mr-2 h-5 w-5" />
                          Save Changes
                        </>
                      )}
                    </Button>

                    <Button
                      variant="outline"
                      className="w-full rounded-full py-6 border-border/60 shadow-sm hover:bg-muted/50"
                      onClick={() => {
                        if (!templateId) return
                        const patientFrontendUrl = process.env.NEXT_PUBLIC_PATIENT_FRONTEND_URL || 'http://localhost:3000'
                        const previewUrl = `${patientFrontendUrl}/preview/questionnaire/${templateId}`
                        window.open(previewUrl, '_blank')
                      }}
                    >
                      <Eye className="mr-2 h-5 w-5" />
                      Preview Form
                    </Button>

                    {product?.category === 'weight_loss' && (
                      <Button
                        variant="outline"
                        onClick={async () => {
                          if (!token || !templateId) return
                          if (!confirm('This will delete all steps in this questionnaire and rebuild from the master doctor template. Continue?')) return
                          try {
                            setRebuilding(true)
                            const res = await fetch(`${baseUrl}/questionnaires/reset-doctor-from-master`, {
                              method: 'POST',
                              headers: { 'Content-Type': 'application/json', Authorization: `Bearer ${token}` },
                              body: JSON.stringify({ questionnaireId: templateId })
                            })
                            const data = await res.json().catch(() => ({}))
                            if (!res.ok || data?.success === false) {
                              throw new Error(data?.message || 'Failed to rebuild from template')
                            }
                            // Re-fetch template using the same logic as initial load (templates endpoint, fallback to generic)
                            setLoading(true)
                            let refData: any = null
                            let refOk = false
                            try {
                              const tRes = await fetch(`${baseUrl}/questionnaires/templates/${templateId}`, { headers: { Authorization: `Bearer ${token}` } })
                              const tData = await tRes.json().catch(() => ({}))
                              if (tRes.ok && tData?.data) {
                                refData = tData
                                refOk = true
                              }
                            } catch { }

                            if (!refOk) {
                              try {
                                const qRes = await fetch(`${baseUrl}/questionnaires/${templateId}`, { headers: { Authorization: `Bearer ${token}` } })
                                const qData = await qRes.json().catch(() => ({}))
                                if (qRes.ok && qData?.data) {
                                  refData = qData
                                  refOk = true
                                }
                              } catch { }
                            }

                            if (refOk && refData?.data) {
                              setTemplate(refData.data)
                              const loadedSteps = (refData.data?.steps || []).map((s: any) => ({
                                id: String(s.id),
                                title: String(s.title || ''),
                                description: String(s.description || ''),
                                stepOrder: Number(s.stepOrder || 0),
                                category: (s.category === 'info' ? 'info' : 'normal') as 'normal' | 'info',
                                stepType: (s.questions && s.questions.length > 0) ? 'question' : 'info',
                                questions: (s.questions || []).map((q: any) => ({
                                  id: String(q.id),
                                  type: q.answerType || 'single-choice',
                                  answerType: q.answerType || 'radio',
                                  questionSubtype: q.questionSubtype || null,
                                  questionText: String(q.questionText || ''),
                                  required: Boolean(q.isRequired),
                                  placeholder: q.placeholder || null,
                                  helpText: q.helpText || null,
                                  options: (q.options || []).map((o: any) => ({
                                    optionText: String(o.optionText || ''),
                                    optionValue: String(o.optionValue || o.optionText || ''),
                                    riskLevel: o.riskLevel || null
                                  })),
                                })),
                              })) as Step[]
                              setSteps(loadedSteps)
                            }
                          } catch (e: any) {
                            alert(e?.message || 'Failed to rebuild from template')
                          } finally {
                            setRebuilding(false)
                            setLoading(false)
                          }
                        }}
                        disabled={rebuilding}
                        className="w-full rounded-full"
                      >
                        <RefreshCw className="mr-2 h-4 w-4" /> {rebuilding ? 'Rebuilding...' : 'Rebuild from Template'}
                      </Button>
                    )}
                  </div>
                </div>

                {/* Middle Column - Steps List */}
                <div className="lg:col-span-8 space-y-6">
                  {/* Questions Section Header */}
                  <div className="bg-gradient-to-r from-muted/50 to-transparent rounded-xl p-5 border border-border/30">
                    <h2 className="text-2xl font-semibold tracking-tight mb-2">Questions</h2>
                    <p className="text-sm text-muted-foreground leading-relaxed">
                      These are the intake form questions. Some questions will be automatically added to every form when needed.
                    </p>
                  </div>

                  {steps.length > 0 ? (
                    <div className="space-y-3 relative">

                      {steps.map((step, index) => {
                        // Check if this step or any question in it is referenced by the hovered conditional step
                        const referencedQuestionIds = hoveredConditionalStepId && steps.find(s => s.id === hoveredConditionalStepId)?.conditionalLogic
                          ? getReferencedQuestionIds(steps.find(s => s.id === hoveredConditionalStepId)!.conditionalLogic!)
                          : []
                        const isReferencedByHovered = step.questions?.some(q => referencedQuestionIds.includes(q.id))

                        return (
                          <div
                            key={step.id}
                            ref={(el) => {
                              if (el) {
                                stepRefs.current.set(step.id, el)
                              } else {
                                stepRefs.current.delete(step.id)
                              }
                            }}
                            className={`
                        bg-card rounded-xl overflow-hidden transition-all relative
                        ${step.conditionalLogic ? "ml-8 shadow-[-8px_0_12px_-4px_rgba(0,0,0,0.1)]" : ""}
                        ${step.isDeadEnd
                                ? "border-2 border-red-300 bg-red-50/30 dark:bg-red-900/10 shadow-sm"
                                : "border border-border/40 shadow-sm hover:shadow-md"}
                        ${editingStepId === step.id ? "ring-2 ring-teal-500/50 shadow-md" : ""}
                        ${draggedStepId === step.id ? "opacity-50" : ""}
                        ${isReferencedByHovered ? "ring-2 ring-orange-400 shadow-md" : ""}
                      `}
                            style={{ zIndex: 1 }}
                            draggable
                            onDragStart={() => handleDragStart(step.id)}
                            onDragOver={(e) => handleDragOver(e, step.id)}
                            onDragEnd={handleDragEnd}
                            onMouseEnter={() => step.conditionalLogic && setHoveredConditionalStepId(step.id)}
                            onMouseLeave={() => setHoveredConditionalStepId(null)}
                          >
                            <div className="p-4">
                              <div className="flex items-start gap-3">
                                {/* Icon based on question type - smaller and more compact */}
                                {(() => {
                                  const firstQuestion = step.questions?.[0]
                                  const isDeadEnd = step.isDeadEnd
                                  const isInfo = step.stepType === "info"
                                  const isYesNo = firstQuestion?.questionSubtype === 'yesno'
                                  const isMulti = firstQuestion?.answerType === 'checkbox'
                                  const isTextarea = firstQuestion?.answerType === 'textarea'

                                  let bgColor = "bg-teal-50 dark:bg-teal-900/20"
                                  let iconColor = "text-teal-600 dark:text-teal-400"
                                  let icon = <MessageSquare className="h-5 w-5" />

                                  if (isDeadEnd) {
                                    bgColor = "bg-red-50 dark:bg-red-900/20"
                                    iconColor = "text-red-600 dark:text-red-400"
                                    icon = <StopCircle className="h-5 w-5" />
                                  } else if (isInfo) {
                                    bgColor = "bg-gray-100 dark:bg-gray-800"
                                    iconColor = "text-gray-600 dark:text-gray-400"
                                    icon = <Info className="h-5 w-5" />
                                  } else if (isYesNo) {
                                    bgColor = "bg-blue-50 dark:bg-blue-900/20"
                                    iconColor = "text-blue-600 dark:text-blue-400"
                                  } else if (isMulti) {
                                    bgColor = "bg-purple-50 dark:bg-purple-900/20"
                                    iconColor = "text-purple-600 dark:text-purple-400"
                                  } else if (isTextarea) {
                                    bgColor = "bg-orange-50 dark:bg-orange-900/20"
                                    iconColor = "text-orange-600 dark:text-orange-400"
                                    icon = <Edit className="h-5 w-5" />
                                  }

                                  return (
                                    <div className={`flex-shrink-0 w-10 h-10 rounded-xl flex items-center justify-center ${bgColor}`}>
                                      <div className={iconColor}>
                                        {icon}
                                      </div>
                                    </div>
                                  )
                                })()}

                                <div className="flex-1 min-w-0">
                                  <div className="flex items-center gap-2 mb-2">
                                    <Badge variant="outline" className="text-xs rounded-full px-3 py-1 border-border/60">
                                      Step {index + 1}
                                    </Badge>
                                    {step.category === 'user_profile' && (
                                      <Badge variant="secondary" className="text-xs rounded-full px-3 py-1 bg-orange-50 text-orange-700 border-orange-200 dark:bg-orange-900/20 dark:text-orange-400 dark:border-orange-800">
                                        Auto-added
                                      </Badge>
                                    )}
                                    {step.isDeadEnd && (
                                      <Badge variant="destructive" className="text-xs rounded-full px-3 py-1 bg-red-500 text-white border-red-600">
                                        <StopCircle className="h-3 w-3 mr-1" />
                                        DEAD END
                                      </Badge>
                                    )}
                                    {step.conditionalLogic && (
                                      <div className="flex items-center gap-1 text-[10px] text-orange-600 font-medium">
                                        <div className="w-2 h-2 rounded-full bg-orange-500"></div>
                                        Conditional
                                      </div>
                                    )}
                                  </div>
                                  {/* Always show collapsed view */}
                                  <div className="space-y-2">
                                    {step.stepType === "question" && (step.questions || []).map((q) => {
                                      // Only render the conditional header once for the first conditional question
                                      const isFirstConditional = (q.conditionalLevel || 0) > 0 &&
                                        step.questions?.findIndex(sq => (sq.conditionalLevel || 0) > 0) === step.questions?.findIndex(sq => sq.id === q.id)

                                      // Check if this is a conditional question
                                      const fullStep = template?.steps?.find((s: any) => s.id === step.id)
                                      const fullQuestion = fullStep?.questions?.find((fq: any) => fq.id === q.id)
                                      const hasConditionalLogic = !!fullQuestion?.conditionalLogic
                                      const isConditional = (q.conditionalLevel || 0) > 0 || hasConditionalLogic

                                      return (
                                        <div key={q.id} className="space-y-3">
                                          {/* Show conditional steps (both inline and new-step) */}
                                          {isConditional && (() => {
                                            const parentQ = step.questions?.find(pq => (pq.conditionalLevel || 0) === 0)
                                            const conditionalLogic = fullQuestion?.conditionalLogic || ''
                                            const currentStepIndex = steps.findIndex(s => s.id === step.id)
                                            const isInline = (fullQuestion?.conditionalLevel || 0) > 0

                                            return (
                                              <div className={`bg-blue-50 dark:bg-blue-950 border border-blue-200 rounded-lg p-4 ${isInline ? 'ml-6' : ''}`}>
                                                <div className="flex items-start justify-between gap-3 mb-3">
                                                  <div className="flex items-center gap-2 flex-wrap">
                                                    <GitBranch className="h-4 w-4 text-blue-600 dark:text-blue-400" />
                                                    <Badge variant="outline" className="text-xs bg-blue-100 text-blue-800 border-blue-300">
                                                      Conditional
                                                    </Badge>
                                                    <Badge variant="outline" className="text-[10px] bg-blue-100 dark:bg-blue-800 border-blue-300">
                                                      {q.answerType === 'checkbox' ? 'Multi' :
                                                        q.answerType === 'textarea' ? 'Text' :
                                                          q.questionSubtype === 'yesno' ? 'Yes/No' :
                                                            'Single'}
                                                    </Badge>
                                                    {isInline ? (
                                                      <Badge variant="secondary" className="text-[10px] bg-teal-50 text-teal-700 border-teal-200">
                                                        Same Step
                                                      </Badge>
                                                    ) : (
                                                      <Badge variant="secondary" className="text-[10px] bg-purple-50 text-purple-700 border-purple-200">
                                                        New Step
                                                      </Badge>
                                                    )}
                                                  </div>
                                                  <div className="flex gap-1">
                                                    <Button
                                                      variant="ghost"
                                                      size="sm"
                                                      onClick={() => {
                                                        if (parentQ) {
                                                          handleOpenEditConditionalModal(step.id, parentQ.id, q)
                                                        }
                                                      }}
                                                      className="h-7 text-xs"
                                                    >
                                                      <Edit className="h-3 w-3 mr-1" />
                                                      Manage
                                                    </Button>
                                                    <Button
                                                      variant="ghost"
                                                      size="sm"
                                                      onClick={() => handleDeleteConditionalStep(step.id, q.id)}
                                                      className="h-7 text-xs text-destructive hover:text-destructive"
                                                    >
                                                      <Trash2 className="h-3 w-3" />
                                                    </Button>
                                                  </div>
                                                </div>

                                                <div className="space-y-2">
                                                  <p className="text-sm font-semibold text-blue-900 dark:text-blue-100">{replaceVariables(q.questionText)}</p>

                                                  {/* Show rules inline */}
                                                  {conditionalLogic && (
                                                    <div className="bg-white/50 dark:bg-blue-900/30 rounded p-2 border border-blue-200/50">
                                                      <div className="flex flex-wrap items-center gap-1 text-[10px]">
                                                        <span className="text-muted-foreground">IF:</span>
                                                        <span className="px-1.5 py-0.5 bg-blue-100/50 dark:bg-blue-800/30 rounded font-medium">
                                                          {currentStepIndex + 1}. {parentQ?.questionText?.substring(0, 20)}...
                                                        </span>
                                                        <span>is</span>
                                                        {(() => {
                                                          const tokens = conditionalLogic.split(' ')
                                                          const parts: Array<{ type: 'condition' | 'operator', value: string }> = []
                                                          for (let i = 0; i < tokens.length; i++) {
                                                            const token = tokens[i]
                                                            if (token.startsWith('answer_equals:')) {
                                                              parts.push({ type: 'condition', value: token.replace('answer_equals:', '') })
                                                            } else if (token === 'OR' || token === 'AND') {
                                                              parts.push({ type: 'operator', value: token })
                                                            }
                                                          }
                                                          return parts.map((part, pidx) => (
                                                            part.type === 'condition' ? (
                                                              <span key={pidx} className="px-1.5 py-0.5 bg-blue-100 dark:bg-blue-800 rounded font-semibold">
                                                                {part.value}
                                                              </span>
                                                            ) : (
                                                              <span key={pidx} className={`px-1 py-0.5 rounded font-bold ${part.value === 'OR' ? 'bg-blue-200 dark:bg-blue-700' : 'bg-purple-200 dark:bg-purple-700'
                                                                }`}>
                                                                {part.value}
                                                              </span>
                                                            )
                                                          ))
                                                        })()}
                                                      </div>
                                                    </div>
                                                  )}
                                                </div>
                                              </div>
                                            )
                                          })()}

                                          {/* Collapsed Question View */}
                                          {(q.conditionalLevel || 0) === 0 && (
                                            <div className="bg-card rounded-lg border border-border/40 p-3 transition-all hover:shadow-sm">
                                              <div className="flex items-start justify-between gap-4 mb-4">
                                                <div className="flex-1">
                                                  <p className="text-base font-semibold text-foreground mb-2">{replaceVariables(q.questionText)}</p>
                                                  {q.helpText && (
                                                    <p className="text-sm text-muted-foreground mb-3">{replaceVariables(q.helpText)}</p>
                                                  )}
                                                </div>
                                                <Button
                                                  variant="ghost"
                                                  size="sm"
                                                  onClick={() => handleOpenEditModal(step.id, q)}
                                                  className="flex-shrink-0 rounded-lg"
                                                >
                                                  <Edit className="h-4 w-4 mr-1.5" />
                                                  Edit
                                                </Button>
                                              </div>

                                              {/* Show options for non-textarea questions */}
                                              {q.answerType !== 'textarea' && q.options && q.options.length > 0 && (
                                                <div className="space-y-2">
                                                  {q.options.map((opt, i) => (
                                                    <div key={i} className="flex items-center gap-3 text-sm text-foreground">
                                                      <div className={`w-4 h-4 rounded-full border-2 ${q.answerType === 'checkbox'
                                                        ? 'border-teal-500 rounded'
                                                        : 'border-teal-500'
                                                        }`}></div>
                                                      <span className="flex-1">{opt.optionText}</span>
                                                      {opt.riskLevel && (
                                                        <span className={`text-[10px] font-semibold px-2 py-0.5 rounded-full ${opt.riskLevel === 'safe' ? 'bg-green-100 text-green-700 border border-green-300' :
                                                          opt.riskLevel === 'review' ? 'bg-yellow-100 text-yellow-700 border border-yellow-300' :
                                                            'bg-red-100 text-red-700 border border-red-300'
                                                          }`}>
                                                          {opt.riskLevel === 'safe' ? '✓ SAFE' : opt.riskLevel === 'review' ? '⚠ REVIEW' : '✕ REJECT'}
                                                        </span>
                                                      )}
                                                    </div>
                                                  ))}
                                                </div>
                                              )}

                                              {/* Show textarea preview */}
                                              {q.answerType === 'textarea' && (
                                                <div className="bg-muted/30 rounded-lg p-4 border border-dashed border-border/60">
                                                  <p className="text-sm text-muted-foreground italic">
                                                    {replaceVariables(q.placeholder || "Multi-line text area for patient response")}
                                                  </p>
                                                </div>
                                              )}
                                            </div>
                                          )}

                                          {/* Add Conditional Step Button - Only for main questions with options */}
                                          {(q.conditionalLevel || 0) === 0 && q.answerType !== 'textarea' && q.options && q.options.length > 0 && (
                                            <div className="mt-4">
                                              <Button
                                                size="sm"
                                                variant="outline"
                                                onClick={() => handleOpenConditionalModal(step.id, q.id)}
                                                className="w-full rounded-full border-border/60 hover:bg-muted/50 py-4"
                                              >
                                                <Plus className="mr-2 h-4 w-4" />
                                                Add Conditional Step
                                              </Button>
                                            </div>
                                          )}
                                        </div>
                                      )
                                    })}
                                  </div>

                                  {step.stepType === "info" && (
                                    <div className="bg-card rounded-lg border border-border/40 p-3">
                                      {editingStepId === step.id ? (
                                        // Edit mode
                                        <div className="space-y-4">
                                          <div className="space-y-2">
                                            <label className="text-xs font-semibold text-foreground">Step Title</label>
                                            <input
                                              type="text"
                                              value={step.title}
                                              onChange={(e) => {
                                                const newSteps = steps.map(s => s.id === step.id ? { ...s, title: e.target.value } : s)
                                                setSteps(newSteps)
                                              }}
                                              className="w-full px-3 py-2 border rounded-md bg-background text-sm"
                                              placeholder="Enter step title"
                                            />
                                          </div>
                                          <div className="space-y-2">
                                            <label className="text-xs font-semibold text-foreground">Description</label>
                                            <textarea
                                              value={step.description}
                                              onChange={(e) => {
                                                const newSteps = steps.map(s => s.id === step.id ? { ...s, description: e.target.value } : s)
                                                setSteps(newSteps)
                                              }}
                                              className="w-full px-3 py-2 border rounded-md bg-background text-sm resize-none"
                                              rows={3}
                                              placeholder="Enter description or information text"
                                            />
                                          </div>
                                          <div className="flex gap-2 justify-end pt-2 border-t">
                                            <Button
                                              size="sm"
                                              variant="outline"
                                              onClick={() => setEditingStepId(null)}
                                            >
                                              Done
                                            </Button>
                                          </div>
                                        </div>
                                      ) : (
                                        // View mode - with dynamic variable replacement
                                        <>
                                          <div className="flex items-start justify-between gap-4">
                                            <div className="flex-1">
                                              <p className="font-medium text-base mb-1">{replaceVariables(step.title || 'Information Step')}</p>
                                              <p className="text-sm text-muted-foreground">{replaceVariables(step.description || 'No description provided')}</p>
                                            </div>
                                            <Button
                                              variant="ghost"
                                              size="sm"
                                              onClick={() => setEditingStepId(step.id)}
                                              className="flex-shrink-0 rounded-lg"
                                            >
                                              <Edit className="h-4 w-4 mr-1.5" />
                                              Edit
                                            </Button>
                                          </div>
                                          {step.isDeadEnd && (
                                            <div className="mt-3 pt-3 border-t">
                                              <p className="text-xs text-red-600 font-medium">
                                                ⚠ This step will terminate the form
                                              </p>
                                            </div>
                                          )}
                                        </>
                                      )}
                                    </div>
                                  )}
                                </div>

                                {/* Action Icons */}
                                <div className="flex flex-col items-end gap-2 flex-shrink-0">
                                  {/* Required Toggle */}
                                  <TooltipProvider>
                                    <Tooltip>
                                      <TooltipTrigger asChild>
                                        <button
                                          onClick={() => handleToggleStepRequired(step.id)}
                                          className={`relative inline-flex h-6 w-11 items-center rounded-full transition-colors focus:outline-none focus:ring-2 focus:ring-[#4FA59C] focus:ring-offset-2 ${
                                            step.required !== false ? 'bg-[#4FA59C]' : 'bg-gray-300'
                                          }`}
                                          title={step.required !== false ? "Required (click to make optional)" : "Optional (click to make required)"}
                                        >
                                          <span
                                            className={`inline-block h-4 w-4 transform rounded-full bg-white transition-transform ${
                                              step.required !== false ? 'translate-x-6' : 'translate-x-1'
                                            }`}
                                          />
                                        </button>
                                      </TooltipTrigger>
                                      <TooltipContent>
                                        <p>{step.required !== false ? 'Step is required' : 'Step is optional'}</p>
                                      </TooltipContent>
                                    </Tooltip>
                                  </TooltipProvider>

                                  {/* Only show "Create Rule" button if this is NOT the first step */}
                                  {index > 0 && (
                                    <Button
                                      variant="ghost"
                                      size="sm"
                                      onClick={() => handleOpenStepConditionalModal(step.id)}
                                      className="h-8 text-xs px-2 text-orange-600 hover:text-orange-700 hover:bg-orange-50"
                                      title={step.conditionalLogic ? "Edit conditional logic" : "Create conditional rule"}
                                    >
                                      <GitBranch className="h-3.5 w-3.5 mr-1" />
                                      {step.conditionalLogic ? 'Edit Rule' : 'Create Rule'}
                                    </Button>
                                  )}
                                  <div className="flex items-start gap-1">
                                    {!isAccountTemplate && (
                                      <Button
                                        variant="ghost"
                                        size="icon"
                                        className="h-8 w-8 rounded-lg hover:bg-destructive/10 transition-colors"
                                        onClick={() => handleDeleteStep(step.id)}
                                        title="Delete step"
                                      >
                                        <Trash2 className="h-4 w-4 text-muted-foreground hover:text-destructive" />
                                      </Button>
                                    )}
                                    <div
                                      className="h-8 w-8 flex items-center justify-center cursor-grab active:cursor-grabbing rounded-lg hover:bg-muted/50 transition-colors"
                                      title="Drag to reorder"
                                    >
                                      <GripVertical className="h-4 w-4 text-muted-foreground" />
                                    </div>
                                  </div>
                                </div>
                              </div>
                            </div>
                          </div>
                        )
                      })}
                    </div>
                  ) : (
                    <div className="bg-card rounded-2xl shadow-sm border border-dashed border-border/60 p-12 text-center">
                      <div className="flex flex-col items-center">
                        <div className="w-16 h-16 rounded-2xl bg-muted/30 flex items-center justify-center mb-4">
                          <Info className="h-8 w-8 text-muted-foreground" />
                        </div>
                        <p className="text-base font-medium text-foreground mb-2">No steps added yet</p>
                        <p className="text-sm text-muted-foreground max-w-sm">
                          Use the "Add New Step" panel on the left to get started building your form.
                        </p>
                      </div>
                    </div>
                  )}

                  {/* Help Card */}
                  {template.formTemplateType === 'master_template' && (
                    <div className="bg-purple-50 dark:bg-purple-950/20 rounded-2xl shadow-sm border border-purple-200/60 dark:border-purple-800/40 p-6">
                      <h3 className="text-base font-semibold mb-4 flex items-center gap-2">
                        <span className="text-2xl">🌐</span>
                        Global Template - All Tenants
                      </h3>
                      <div className="text-sm space-y-3 text-purple-900 dark:text-purple-100">
                        <p>
                          <strong>This is a master template used by ALL tenants across the entire platform.</strong>
                        </p>
                        <p>
                          {template.category
                            ? `All ${template.category} products from every tenant will use these questions.`
                            : 'All products from every tenant will use these questions.'}
                        </p>
                        <p className="text-purple-700 dark:text-purple-300 font-medium flex items-start gap-2 pt-2 border-t border-purple-200/60 dark:border-purple-800/40">
                          <span>⚠️</span>
                          <span>Changes here affect all tenants instantly. Use dynamic variables like {`{{companyName}}`} for personalization.</span>
                        </p>
                      </div>
                    </div>
                  )}
                </div>

                {/* Right Column - Connection Indicators Track */}
                <div className="lg:col-span-1 relative hidden lg:block">
                  <div className="absolute top-0 left-0 right-0 pointer-events-none" style={{ height: '100%' }}>
                    {/* Show circles when hovering over a conditional step */}
                    {hoveredConditionalStepId && (() => {
                      const hoveredStep = steps.find(s => s.id === hoveredConditionalStepId)
                      if (!hoveredStep || !hoveredStep.conditionalLogic) return null

                      const hoveredStepEl = stepRefs.current.get(hoveredConditionalStepId)
                      if (!hoveredStepEl) return null

                      const referencedQuestionIds = getReferencedQuestionIds(hoveredStep.conditionalLogic)

                      return steps.map((refStep) => {
                        // Check if this step contains any referenced questions
                        if (!refStep.questions?.some(q => referencedQuestionIds.includes(q.id))) return null

                        const refStepEl = stepRefs.current.get(refStep.id)
                        if (!refStepEl) return null

                        // Get actual center position of the card
                        const refRect = refStepEl.getBoundingClientRect()
                        const centerY = refRect.top + refRect.height / 2

                        return (
                          <div
                            key={`circle-${refStep.id}`}
                            className="absolute left-0 transition-opacity duration-200"
                            style={{
                              top: `${centerY}px`,
                              transform: 'translateY(-50%)'
                            }}
                          >
                            {/* Orange circle at card center */}
                            <div className="w-3 h-3 rounded-full bg-orange-500 shadow-md"></div>
                          </div>
                        )
                      })
                    })()}

                    {/* Show circle on hovered conditional step */}
                    {hoveredConditionalStepId && (() => {
                      const hoveredStepEl = stepRefs.current.get(hoveredConditionalStepId)
                      if (!hoveredStepEl) return null

                      const hoveredRect = hoveredStepEl.getBoundingClientRect()
                      const centerY = hoveredRect.top + hoveredRect.height / 2

                      return (
                        <div
                          key={`circle-hovered-${hoveredConditionalStepId}`}
                          className="absolute left-0 transition-opacity duration-200"
                          style={{
                            top: `${centerY}px`,
                            transform: 'translateY(-50%)'
                          }}
                        >
                          {/* Orange circle at card center */}
                          <div className="w-3 h-3 rounded-full bg-orange-500 shadow-md"></div>
                        </div>
                      )
                    })()}
                  </div>
                </div>
              </div>
            </>
          )}

          {/* No Form Attached Message */}
          {!templateId && (
            <NoFormAttached
              availableForms={availableForms}
              formSearchQuery={formSearchQuery}
              setFormSearchQuery={setFormSearchQuery}
              selectedFormId={selectedFormIdForAttach}
              setSelectedFormId={setSelectedFormIdForAttach}
              showFormSelector={showFormSelector}
              setShowFormSelector={setShowFormSelector}
              attachingForm={attachingForm}
              creatingForm={creatingForm}
              onCreateNewForm={handleCreateNewForm}
              onAttachExistingForm={handleAttachExistingForm}
            />
          )}
        </main>
      </div>

      {/* Save as Template Modal */}
      {showSaveTemplateModal && (
        <div className="fixed inset-0 bg-black/60 backdrop-blur-sm flex items-center justify-center z-50 p-4">
          <div className="bg-white rounded-2xl shadow-2xl border border-[#E5E7EB] w-full max-w-lg">
            <div className="p-8 pb-6 border-b border-[#E5E7EB]">
              <div className="flex items-center justify-between">
                <h2 className="text-2xl font-semibold text-[#1F2937]">Save as Template</h2>
                <button
                  onClick={() => {
                    setShowSaveTemplateModal(false)
                    setSaveTemplateMode(null)
                    setNewTemplateName("")
                    setNewTemplateDescription("")
                    setSelectedTemplateToUpdate("")
                  }}
                  className="p-2 text-[#6B7280] hover:text-[#1F2937] hover:bg-[#F3F4F6] rounded-xl transition-all"
                >
                  <X className="h-5 w-5" />
                </button>
              </div>
              <p className="text-sm text-[#6B7280] mt-2">
                Save your current form structure as a reusable template for other products
              </p>
            </div>

            <div className="p-8">
              {!saveTemplateMode ? (
                // Initial choice: New or Update
                <div className="space-y-4">
                  <button
                    onClick={() => setSaveTemplateMode('new')}
                    className="w-full p-6 rounded-2xl border-2 border-[#E5E7EB] hover:border-[#4FA59C] hover:bg-[#F9FAFB] transition-all text-left group"
                  >
                    <div className="flex items-start gap-4">
                      <div className="bg-[#4FA59C] rounded-xl p-3 group-hover:scale-110 transition-transform">
                        <Plus className="h-6 w-6 text-white" />
                      </div>
                      <div>
                        <h3 className="text-lg font-semibold text-[#1F2937] mb-1">Create New Template</h3>
                        <p className="text-sm text-[#6B7280]">
                          Save this form as a brand new template that can be imported into other products
                        </p>
                      </div>
                    </div>
                  </button>

                  <button
                    onClick={() => setSaveTemplateMode('update')}
                    className="w-full p-6 rounded-2xl border-2 border-[#E5E7EB] hover:border-[#4FA59C] hover:bg-[#F9FAFB] transition-all text-left group"
                  >
                    <div className="flex items-start gap-4">
                      <div className="bg-blue-500 rounded-xl p-3 group-hover:scale-110 transition-transform">
                        <RefreshCw className="h-6 w-6 text-white" />
                      </div>
                      <div>
                        <h3 className="text-lg font-semibold text-[#1F2937] mb-1">Update Existing Template</h3>
                        <p className="text-sm text-[#6B7280]">
                          Replace an existing template with this form's current structure
                        </p>
                      </div>
                    </div>
                  </button>
                </div>
              ) : saveTemplateMode === 'new' ? (
                // Create New Template Form
                <div className="space-y-5">
                  <div>
                    <label className="text-sm font-medium text-[#4B5563] mb-2 block">Template Name *</label>
                    <input
                      value={newTemplateName}
                      onChange={(e) => setNewTemplateName(e.target.value)}
                      placeholder="e.g., Weight Loss Product Template"
                      className="w-full px-4 py-2.5 rounded-xl border border-[#E5E7EB] bg-[#F9FAFB] text-sm text-[#1F2937] focus:outline-none focus:ring-2 focus:ring-[#4FA59C] focus:ring-opacity-50 focus:border-[#4FA59C] transition-all"
                    />
                  </div>

                  <div>
                    <label className="text-sm font-medium text-[#4B5563] mb-2 block">Description (Optional)</label>
                    <textarea
                      value={newTemplateDescription}
                      onChange={(e) => setNewTemplateDescription(e.target.value)}
                      placeholder="Describe this template..."
                      className="w-full px-4 py-2.5 rounded-xl border border-[#E5E7EB] bg-[#F9FAFB] text-sm text-[#1F2937] min-h-[100px] focus:outline-none focus:ring-2 focus:ring-[#4FA59C] focus:ring-opacity-50 focus:border-[#4FA59C] transition-all resize-none"
                    />
                  </div>

                  <div className="flex gap-3 pt-4 border-t border-[#E5E7EB]">
                    <button
                      onClick={() => {
                        setSaveTemplateMode(null)
                        setNewTemplateName("")
                        setNewTemplateDescription("")
                      }}
                      className="flex-1 px-4 py-2.5 rounded-full border border-[#E5E7EB] text-[#4B5563] hover:bg-[#F3F4F6] transition-all text-sm font-medium"
                    >
                      Back
                    </button>
                    <button
                      onClick={handleSaveAsNewTemplate}
                      disabled={!newTemplateName.trim() || savingTemplate}
                      className="flex-1 flex items-center justify-center gap-2 px-4 py-2.5 rounded-full bg-[#4FA59C] hover:bg-[#478F87] text-white shadow-sm transition-all text-sm font-medium disabled:opacity-50 disabled:cursor-not-allowed"
                    >
                      {savingTemplate ? (
                        <>
                          <Loader2 className="h-4 w-4 animate-spin" />
                          Saving...
                        </>
                      ) : (
                        'Create Template'
                      )}
                    </button>
                  </div>
                </div>
              ) : (
                // Update Existing Template Form
                <div className="space-y-5">
                  <div>
                    <label className="text-sm font-medium text-[#4B5563] mb-2 block">Select Template to Update</label>
                    <select
                      value={selectedTemplateToUpdate}
                      onChange={(e) => setSelectedTemplateToUpdate(e.target.value)}
                      className="w-full rounded-xl border border-[#E5E7EB] bg-[#F9FAFB] px-4 py-2.5 text-sm text-[#1F2937] focus:outline-none focus:ring-2 focus:ring-[#4FA59C] focus:ring-opacity-50 focus:border-[#4FA59C] transition-all"
                    >
                      <option value="">Choose a template...</option>
                      {availableForms.map((form) => (
                        <option key={form.id} value={form.id}>
                          {form.title}
                        </option>
                      ))}
                    </select>
                  </div>

                  {selectedTemplateToUpdate && (
                    <div className="p-4 rounded-2xl bg-yellow-50 border border-yellow-200">
                      <p className="text-sm text-yellow-800">
                        <strong>⚠️ Warning:</strong> This will replace the selected template's structure with your current form. 
                        This change will affect all future products that import this template.
                      </p>
                    </div>
                  )}

                  <div className="flex gap-3 pt-4 border-t border-[#E5E7EB]">
                    <button
                      onClick={() => {
                        setSaveTemplateMode(null)
                        setSelectedTemplateToUpdate("")
                      }}
                      className="flex-1 px-4 py-2.5 rounded-full border border-[#E5E7EB] text-[#4B5563] hover:bg-[#F3F4F6] transition-all text-sm font-medium"
                    >
                      Back
                    </button>
                    <button
                      onClick={handleUpdateExistingTemplate}
                      disabled={!selectedTemplateToUpdate || savingTemplate}
                      className="flex-1 flex items-center justify-center gap-2 px-4 py-2.5 rounded-full bg-blue-600 hover:bg-blue-700 text-white shadow-sm transition-all text-sm font-medium disabled:opacity-50 disabled:cursor-not-allowed"
                    >
                      {savingTemplate ? (
                        <>
                          <Loader2 className="h-4 w-4 animate-spin" />
                          Updating...
                        </>
                      ) : (
                        'Update Template'
                      )}
                    </button>
                  </div>
                </div>
              )}
            </div>
          </div>
        </div>
      )}

      {/* Conditional Logic Modal */}
      {showConditionalModal && (selectedQuestionForConditional || conditionalModalType === 'step') && (
        <div className="fixed inset-0 bg-black/50 flex items-center justify-center z-50 p-4">
          <Card className="w-full max-w-2xl max-h-[90vh] overflow-y-auto">
            <CardHeader>
              <div className="flex items-start justify-between">
                <div>
                  <CardTitle className="text-2xl mb-2">
                    {conditionalModalType === 'step' ? 'Step Conditional Logic' : 'Conditional Logic Builder'}
                  </CardTitle>
                  <CardDescription>
                    {conditionalModalType === 'step'
                      ? 'Define when this step should appear based on previous answers.'
                      : 'Create rules and add multiple conditional steps that will appear when the rules match.'}
                  </CardDescription>
                </div>
                <Button
                  variant="ghost"
                  size="icon"
                  onClick={() => {
                    setShowConditionalModal(false)
                    setConditionalModalType('question')
                    setEditingConditionalStepId(null)
                    setSelectedQuestionForConditional(null)
                  }}
                >
                  <X className="h-4 w-4" />
                </Button>
              </div>
            </CardHeader>

            <CardContent className="space-y-6">
              {/* Parent Question Display - Only for question-level conditionals */}
              {conditionalModalType === 'question' && selectedQuestionForConditional && (
                <div className="bg-muted/50 p-4 rounded-lg border">
                  <p className="text-sm font-medium text-muted-foreground mb-1">Parent Question:</p>
                  <p className="font-medium">{selectedQuestionForConditional.questionText}</p>
                </div>
              )}

              {/* Step-level conditional info */}
              {conditionalModalType === 'step' && editingConditionalStepId && (
                <div className="flex items-start justify-between p-4 rounded-lg border border-border">
                  <div>
                    <p className="text-sm font-medium text-foreground mb-1">Step-Level Conditional Logic</p>
                    <p className="text-xs text-muted-foreground">This entire step will only show if the rules match.</p>
                  </div>
                  <Button
                    size="sm"
                    variant="ghost"
                    onClick={async () => {
                      if (!confirm('Delete all rules for this step? The step will always show.')) return
                      if (!token || !editingConditionalStepId) return

                      try {
                        const deleteRes = await fetch(`${baseUrl}/questionnaires/step`, {
                          method: 'PUT',
                          headers: { 'Content-Type': 'application/json', Authorization: `Bearer ${token}` },
                          body: JSON.stringify({
                            stepId: editingConditionalStepId,
                            conditionalLogic: '' // Send empty string instead of null
                          }),
                        })

                        if (!deleteRes.ok) {
                          const errorData = await deleteRes.json().catch(() => ({}))
                          console.error('Delete rules failed:', errorData)
                          throw new Error(errorData.message || 'Failed to delete rules')
                        }

                        // Reload and close
                        const refRes = await fetch(`${baseUrl}/questionnaires/templates/${templateId}`, {
                          headers: { Authorization: `Bearer ${token}` },
                        })
                        const refData = await refRes.json()
                        setTemplate(refData.data)
                        const loadedSteps = (refData.data?.steps || []).map((s: any) => ({
                          id: String(s.id),
                          title: String(s.title || ''),
                          description: String(s.description || ''),
                          stepOrder: Number(s.stepOrder || 0),
                          category: (s.category === 'info' ? 'info' : s.category === 'user_profile' ? 'user_profile' : 'normal') as 'normal' | 'info' | 'user_profile',
                          stepType: (s.questions && s.questions.length > 0) ? 'question' : 'info',
                          isDeadEnd: Boolean(s.isDeadEnd),
                          conditionalLogic: s.conditionalLogic || null,
                          questions: (s.questions || []).map((q: any) => ({
                            id: String(q.id),
                            type: q.answerType || 'single-choice',
                            answerType: q.answerType || 'radio',
                            questionSubtype: q.questionSubtype || null,
                            questionText: String(q.questionText || ''),
                            required: Boolean(q.isRequired),
                            placeholder: q.placeholder || null,
                            helpText: q.helpText || null,
                            options: (q.options || []).map((o: any) => ({
                              optionText: String(o.optionText || ''),
                              optionValue: String(o.optionValue || o.optionText || ''),
                              riskLevel: o.riskLevel || null
                            })),
                            conditionalLevel: Number(q.conditionalLevel || 0),
                            subQuestionOrder: Number(q.subQuestionOrder || 0)
                          })),
                        })) as Step[]
                        setSteps(loadedSteps)
                        setShowConditionalModal(false)
                        setEditingConditionalStepId(null)
                        setConditionalModalType('question')
                      } catch (error) {
                        console.error('Failed to delete rules:', error)
                        alert('Failed to delete rules')
                      }
                    }}
                    className="text-destructive hover:text-destructive hover:bg-destructive/10"
                  >
                    <Trash2 className="h-4 w-4 mr-1" />
                    Delete All Rules
                  </Button>
                </div>
              )}

              {/* Conditional Step Editor */}
              <div className="space-y-4">
                <h3 className="text-sm font-semibold">
                  {conditionalModalType === 'step' ? 'Configure Step Rules' :
                    editingConditionalStep.id ? 'Edit Conditional Step' : 'Create New Conditional Step'}
                </h3>

                {/* Step 1: Define Rules */}
                <div className="space-y-3">
                  <div className="flex items-center justify-between">
                    <label className="text-xs font-semibold text-foreground">1. When to show this step?</label>
                    <Button
                      size="sm"
                      variant="outline"
                      onClick={() => {
                        // Get all available questions for rule building
                        const targetStepId = conditionalModalType === 'step' ? editingConditionalStepId : selectedQuestionForConditional?.stepId
                        const currentStepIndex = steps.findIndex(s => s.id === targetStepId)
                        const allPrevQuestions = steps
                          .slice(0, conditionalModalType === 'step' ? currentStepIndex : currentStepIndex + 1)
                          .flatMap((s, stepIdx) =>
                            (s.questions || [])
                              .filter(q => (q.conditionalLevel || 0) === 0 && q.options && q.options.length > 0)
                              .map(q => ({
                                ...q,
                                questionNumber: stepIdx + 1
                              }))
                          )

                        const defaultQ = allPrevQuestions[0]
                        if (defaultQ) {
                          setEditingConditionalStep({
                            ...editingConditionalStep,
                            rules: [...editingConditionalStep.rules, {
                              questionId: defaultQ.id,
                              questionText: defaultQ.questionText,
                              questionNumber: defaultQ.questionNumber,
                              triggerOption: defaultQ.options?.[0]?.optionValue || '',
                              operator: editingConditionalStep.rules.length > 0 ? editingConditionalStep.rules[editingConditionalStep.rules.length - 1].operator : 'OR'
                            }]
                          })
                        }
                      }}
                      className="h-6 text-xs"
                    >
                      <Plus className="mr-1 h-3 w-3" />
                      Add Rule
                    </Button>
                  </div>

                  {editingConditionalStep.rules.length === 0 && (
                    <p className="text-xs text-muted-foreground text-center py-2 bg-muted/30 rounded">
                      No rules yet. Click "Add Rule" to start.
                    </p>
                  )}

                  {editingConditionalStep.rules.map((rule, index) => {
                    // Get all available questions for this rule
                    const targetStepId = conditionalModalType === 'step' ? editingConditionalStepId : selectedQuestionForConditional?.stepId
                    const currentStepIndex = steps.findIndex(s => s.id === targetStepId)
                    const allPrevQuestions = steps
                      .slice(0, conditionalModalType === 'step' ? currentStepIndex : currentStepIndex + 1)
                      .flatMap((s, stepIdx) =>
                        (s.questions || [])
                          .filter(q => (q.conditionalLevel || 0) === 0 && q.options && q.options.length > 0)
                          .map(q => ({
                            ...q,
                            questionNumber: stepIdx + 1
                          }))
                      )

                    const selectedQ = allPrevQuestions.find(q => q.id === rule.questionId) || allPrevQuestions[0]

                    return (
                      <div key={index} className="space-y-2 bg-background rounded-md p-3 border">
                        <div className="grid grid-cols-12 items-center gap-2">
                          <span className="text-sm font-medium text-muted-foreground col-span-1">{index + 1}.</span>

                          {/* Question Selector - Fixed width */}
                          <div className="col-span-5">
                            <select
                              value={rule.questionId}
                              onChange={(e) => {
                                const selected = allPrevQuestions.find(q => q.id === e.target.value)
                                if (selected) {
                                  const newRules = [...editingConditionalStep.rules]
                                  newRules[index] = {
                                    ...rule,
                                    questionId: selected.id,
                                    questionText: selected.questionText,
                                    questionNumber: selected.questionNumber,
                                    triggerOption: selected.options?.[0]?.optionValue || ''
                                  }
                                  setEditingConditionalStep({ ...editingConditionalStep, rules: newRules })
                                }
                              }}
                              className="w-full px-2 py-1.5 border rounded-md bg-background text-xs truncate"
                              title={rule.questionText} // Show full text on hover
                            >
                              {allPrevQuestions.map((q) => (
                                <option key={q.id} value={q.id} title={q.questionText}>
                                  {q.questionNumber}. {q.questionText.length > 30 ? q.questionText.substring(0, 30) + '...' : q.questionText}
                                </option>
                              ))}
                            </select>
                          </div>

                          <span className="text-xs font-medium text-muted-foreground col-span-1 text-center">is</span>

                          {/* Answer Selector - Fixed width */}
                          <div className="col-span-4">
                            <select
                              value={rule.triggerOption}
                              onChange={(e) => {
                                console.log('Dropdown changed:', e.target.value, 'for rule', index)
                                console.log('Available options:', selectedQ?.options)
                                const newRules = [...editingConditionalStep.rules]
                                newRules[index] = { ...rule, triggerOption: e.target.value }
                                setEditingConditionalStep({ ...editingConditionalStep, rules: newRules })
                                console.log('Updated rules:', newRules)
                              }}
                              className="w-full px-2 py-1.5 border rounded-md bg-background text-xs"
                            >
                              {(selectedQ?.options || []).map((option, optIdx) => {
                                console.log(`Option ${optIdx}:`, option.optionText, '=', option.optionValue)
                                return (
                                  <option key={`rule-${index}-opt-${optIdx}-${option.optionValue}`} value={option.optionValue}>
                                    {option.optionText}
                                  </option>
                                )
                              })}
                            </select>
                          </div>

                          {/* Delete Rule Button */}
                          <div className="col-span-1 flex justify-end">
                            {editingConditionalStep.rules.length > 1 && (
                              <Button
                                size="sm"
                                variant="ghost"
                                onClick={() => {
                                  setEditingConditionalStep({
                                    ...editingConditionalStep,
                                    rules: editingConditionalStep.rules.filter((_, i) => i !== index)
                                  })
                                }}
                                className="text-destructive hover:text-destructive h-7 w-7 p-0"
                              >
                                <X className="h-3.5 w-3.5" />
                              </Button>
                            )}
                          </div>
                        </div>

                        {index < editingConditionalStep.rules.length - 1 && (
                          <div className="flex items-center gap-2 pl-7">
                            <div className="flex gap-0.5 bg-muted rounded p-0.5">
                              <button
                                className={`px-2 py-0.5 rounded text-[10px] font-medium transition-colors ${rule.operator === 'OR'
                                  ? 'bg-blue-600 text-white'
                                  : 'bg-transparent text-muted-foreground hover:text-foreground'
                                  }`}
                                onClick={() => {
                                  const newRules = [...editingConditionalStep.rules]
                                  newRules[index] = { ...rule, operator: 'OR' }
                                  setEditingConditionalStep({ ...editingConditionalStep, rules: newRules })
                                }}
                              >
                                OR
                              </button>
                              <button
                                className={`px-2 py-0.5 rounded text-[10px] font-medium transition-colors ${rule.operator === 'AND'
                                  ? 'bg-purple-600 text-white'
                                  : 'bg-transparent text-muted-foreground hover:text-foreground'
                                  }`}
                                onClick={() => {
                                  const newRules = [...editingConditionalStep.rules]
                                  newRules[index] = { ...rule, operator: 'AND' }
                                  setEditingConditionalStep({ ...editingConditionalStep, rules: newRules })
                                }}
                              >
                                AND
                              </button>
                            </div>
                          </div>
                        )}
                      </div>
                    )
                  })}
                </div>

                {/* Step 2: Choose Step Type - Only for question-level */}
                {conditionalModalType === 'question' && (
                  <div className="space-y-3">
                    <label className="text-xs font-semibold text-foreground">2. What type of step?</label>

                    {!editingConditionalStep.stepType ? (
                      <div className="grid grid-cols-2 gap-2">
                        <Button
                          variant="outline"
                          className="h-auto py-2.5 flex flex-col items-center gap-1"
                          onClick={() => setEditingConditionalStep({
                            ...editingConditionalStep,
                            stepType: 'single',
                            options: [
                              { optionText: 'Option 1', optionValue: 'option_1' },
                              { optionText: 'Option 2', optionValue: 'option_2' }
                            ]
                          })}
                        >
                          <MessageSquare className="h-4 w-4 text-teal-600" />
                          <div className="text-[10px] font-medium">Single Option</div>
                        </Button>
                        <Button
                          variant="outline"
                          className="h-auto py-2.5 flex flex-col items-center gap-1"
                          onClick={() => setEditingConditionalStep({
                            ...editingConditionalStep,
                            stepType: 'yesno',
                            options: [
                              { optionText: 'Yes', optionValue: 'yes' },
                              { optionText: 'No', optionValue: 'no' }
                            ]
                          })}
                        >
                          <MessageSquare className="h-4 w-4 text-blue-600" />
                          <div className="text-[10px] font-medium">Yes / No</div>
                        </Button>
                        <Button
                          variant="outline"
                          className="h-auto py-2.5 flex flex-col items-center gap-1"
                          onClick={() => setEditingConditionalStep({
                            ...editingConditionalStep,
                            stepType: 'multi',
                            options: [
                              { optionText: 'Option 1', optionValue: 'option_1' },
                              { optionText: 'Option 2', optionValue: 'option_2' },
                              { optionText: 'Option 3', optionValue: 'option_3' }
                            ]
                          })}
                        >
                          <MessageSquare className="h-4 w-4 text-purple-600" />
                          <div className="text-[10px] font-medium">Multi Option</div>
                        </Button>
                        <Button
                          variant="outline"
                          className="h-auto py-2.5 flex flex-col items-center gap-1"
                          onClick={() => setEditingConditionalStep({
                            ...editingConditionalStep,
                            stepType: 'textarea',
                            placeholder: 'Enter your response here...'
                          })}
                        >
                          <Edit className="h-4 w-4 text-orange-600" />
                          <div className="text-[10px] font-medium">Multi Line Text</div>
                        </Button>
                        <Button
                          variant="outline"
                          className="h-auto py-2.5 flex flex-col items-center gap-1"
                          onClick={() => setEditingConditionalStep({
                            ...editingConditionalStep,
                            stepType: 'info',
                            text: 'Important information to note',
                            helpText: 'Please read this carefully.'
                          })}
                        >
                          <Info className="h-4 w-4 text-gray-600" />
                          <div className="text-[10px] font-medium">Information</div>
                        </Button>
                        <Button
                          variant="outline"
                          className="h-auto py-2.5 flex flex-col items-center gap-1 border-red-200 hover:border-red-300 hover:bg-red-50"
                          onClick={() => setEditingConditionalStep({
                            ...editingConditionalStep,
                            stepType: 'deadend',
                            text: 'Unfortunately, you do not qualify at this time.',
                            helpText: 'Thank you for your interest.'
                          })}
                        >
                          <StopCircle className="h-4 w-4 text-red-600" />
                          <div className="text-[10px] font-medium">Dead End</div>
                        </Button>
                      </div>
                    ) : (
                      <div className="bg-background rounded-lg p-3 border">
                        <div className="flex items-center justify-between">
                          <div className="flex items-center gap-2">
                            {editingConditionalStep.stepType === 'single' && <MessageSquare className="h-4 w-4 text-teal-600" />}
                            {editingConditionalStep.stepType === 'yesno' && <MessageSquare className="h-4 w-4 text-blue-600" />}
                            {editingConditionalStep.stepType === 'multi' && <MessageSquare className="h-4 w-4 text-purple-600" />}
                            {editingConditionalStep.stepType === 'textarea' && <Edit className="h-4 w-4 text-orange-600" />}
                            {editingConditionalStep.stepType === 'info' && <Info className="h-4 w-4 text-gray-600" />}
                            {editingConditionalStep.stepType === 'deadend' && <StopCircle className="h-4 w-4 text-red-600" />}
                            <span className="font-medium text-xs">
                              {editingConditionalStep.stepType === 'single' ? 'Single Option' :
                                editingConditionalStep.stepType === 'yesno' ? 'Yes/No' :
                                  editingConditionalStep.stepType === 'multi' ? 'Multi Option' :
                                    editingConditionalStep.stepType === 'info' ? 'Information' :
                                      editingConditionalStep.stepType === 'deadend' ? 'Dead End' :
                                        'Multi Line Text'}
                            </span>
                          </div>
                          <Button
                            size="sm"
                            variant="ghost"
                            onClick={() => setEditingConditionalStep({
                              ...editingConditionalStep,
                              stepType: null,
                              options: [],
                              placeholder: ''
                            })}
                            className="h-6 text-xs"
                          >
                            Change
                          </Button>
                        </div>
                      </div>
                    )}
                  </div>
                )}

                {/* Step 3: Configure the conditional step - Only for question-level */}
                {conditionalModalType === 'question' && editingConditionalStep.stepType && (
                  <div className="space-y-3">
                    <label className="text-xs font-semibold text-foreground">3. Configure this step</label>

                    {/* Show a temporary question editor for the conditional step */}
                    <div className="bg-background rounded-lg border p-4">
                      <div className="space-y-4">
                        {/* Title/Question Text */}
                        <div className="space-y-1.5">
                          <label className="block text-xs font-semibold text-foreground">
                            {editingConditionalStep.stepType === 'info' || editingConditionalStep.stepType === 'deadend' ? 'Message Title' : 'Question Text'} <span className="text-destructive">*</span>
                          </label>
                          <input
                            type="text"
                            value={editingConditionalStep.text}
                            onChange={(e) => setEditingConditionalStep({ ...editingConditionalStep, text: e.target.value })}
                            placeholder={
                              editingConditionalStep.stepType === 'info' ? "e.g., Important information to note" :
                                editingConditionalStep.stepType === 'deadend' ? "e.g., Unfortunately, you do not qualify at this time." :
                                  editingConditionalStep.stepType === 'textarea' ? "e.g., Please describe your symptoms in detail" :
                                    "e.g., What other medication are you taking?"
                            }
                            className="w-full px-3 py-2 border rounded-md bg-background text-sm h-9"
                          />
                        </div>

                        {/* Description / Help Text */}
                        <div className="space-y-1.5">
                          <label className="block text-xs font-medium text-muted-foreground">
                            {editingConditionalStep.stepType === 'info' || editingConditionalStep.stepType === 'deadend' ? 'Description' : 'Help Text'} <span className="text-xs">(optional)</span>
                          </label>
                          <textarea
                            value={editingConditionalStep.helpText}
                            onChange={(e) => setEditingConditionalStep({ ...editingConditionalStep, helpText: e.target.value })}
                            placeholder={
                              editingConditionalStep.stepType === 'info' ? "Additional details for patients to review..." :
                                editingConditionalStep.stepType === 'deadend' ? "Explain why they don't qualify..." :
                                  "Add context or instructions..."
                            }
                            className="w-full px-2.5 py-2 text-xs border border-input bg-background rounded-md resize-none focus:outline-none focus:ring-1 focus:ring-ring"
                            rows={3}
                          />
                        </div>

                        {/* Placeholder - Only for textarea type (not info or deadend) */}
                        {editingConditionalStep.stepType === 'textarea' && (
                          <div className="space-y-1.5">
                            <label className="block text-xs font-medium text-muted-foreground">
                              Placeholder <span className="text-xs">(optional)</span>
                            </label>
                            <input
                              type="text"
                              value={editingConditionalStep.placeholder}
                              onChange={(e) => setEditingConditionalStep({ ...editingConditionalStep, placeholder: e.target.value })}
                              placeholder="e.g., Enter your response..."
                              className="w-full px-3 py-2 border rounded-md bg-background text-xs h-8"
                            />
                          </div>
                        )}

                        {/* Options Editor for question types */}
                        {editingConditionalStep.stepType && editingConditionalStep.stepType !== 'textarea' && editingConditionalStep.stepType !== 'info' && editingConditionalStep.stepType !== 'deadend' && (
                          <div className="space-y-2 pt-3 border-t">
                            <div className="flex items-center justify-between">
                              <label className="block text-xs font-semibold text-foreground">
                                Options
                                {editingConditionalStep.stepType === 'yesno' && (
                                  <span className="ml-1 text-[10px] font-normal text-muted-foreground">(Fixed)</span>
                                )}
                              </label>
                              {editingConditionalStep.stepType !== 'yesno' && (
                                <Button
                                  type="button"
                                  variant="outline"
                                  size="sm"
                                  onClick={() => {
                                    setEditingConditionalStep({
                                      ...editingConditionalStep,
                                      options: [...editingConditionalStep.options, {
                                        optionText: '',
                                        optionValue: ''
                                      }]
                                    })
                                  }}
                                  className="h-7 text-xs"
                                >
                                  + Add
                                </Button>
                              )}
                            </div>
                            <div className="space-y-2">
                              {editingConditionalStep.options.map((option, optIdx) => (
                                <div key={optIdx} className="rounded-md border border-border p-2.5 bg-muted/20">
                                  <div className="flex items-start gap-2">
                                    <span className="inline-flex h-5 w-5 items-center justify-center rounded-full bg-primary/10 text-[10px] font-semibold text-primary mt-1 flex-shrink-0">
                                      {optIdx + 1}
                                    </span>
                                    <div className="flex-1 space-y-2">
                                      <div className="space-y-1">
                                        <label className="block text-[10px] font-medium text-muted-foreground">
                                          Text
                                        </label>
                                        <input
                                          type="text"
                                          value={option.optionText}
                                          onChange={(e) => {
                                            const newOptions = [...editingConditionalStep.options]
                                            newOptions[optIdx] = { ...option, optionText: e.target.value }
                                            setEditingConditionalStep({ ...editingConditionalStep, options: newOptions })
                                          }}
                                          placeholder="e.g., Yes"
                                          className="w-full px-2 py-1.5 border rounded-md bg-background text-xs h-8"
                                          disabled={editingConditionalStep.stepType === 'yesno'}
                                        />
                                      </div>
                                      <div className="space-y-1">
                                        <label className="block text-[10px] font-medium text-muted-foreground">
                                          Value <span className="opacity-70">(for logic)</span>
                                        </label>
                                        <input
                                          type="text"
                                          value={option.optionValue}
                                          onChange={(e) => {
                                            const newOptions = [...editingConditionalStep.options]
                                            newOptions[optIdx] = { ...option, optionValue: e.target.value }
                                            setEditingConditionalStep({ ...editingConditionalStep, options: newOptions })
                                          }}
                                          placeholder="e.g., yes"
                                          className="w-full px-2 py-1.5 border rounded-md bg-background text-xs h-8"
                                          disabled={editingConditionalStep.stepType === 'yesno'}
                                        />
                                      </div>
                                    </div>
                                  </div>
                                  {editingConditionalStep.options.length > 1 && editingConditionalStep.stepType !== 'yesno' && (
                                    <div className="flex justify-end pt-1.5 mt-1.5 border-t">
                                      <Button
                                        type="button"
                                        size="sm"
                                        variant="ghost"
                                        onClick={() => {
                                          setEditingConditionalStep({
                                            ...editingConditionalStep,
                                            options: editingConditionalStep.options.filter((_, i) => i !== optIdx)
                                          })
                                        }}
                                        className="text-destructive hover:text-destructive hover:bg-destructive/10 h-6 text-[10px] px-2"
                                      >
                                        Remove
                                      </Button>
                                    </div>
                                  )}
                                </div>
                              ))}
                            </div>
                          </div>
                        )}

                        {/* Textarea Preview */}
                        {editingConditionalStep.stepType === 'textarea' && (
                          <div className="space-y-2 pt-3 border-t">
                            <p className="text-xs font-medium text-muted-foreground">Patient View Preview:</p>
                            <div className="bg-muted/30 rounded-lg p-3 border border-dashed border-border/60">
                              <p className="text-xs text-muted-foreground italic">
                                {editingConditionalStep.placeholder || "Large text area for detailed response..."}
                              </p>
                            </div>
                          </div>
                        )}
                      </div>
                    </div>
                  </div>
                )}
              </div>

              {/* Action Buttons */}
              <div className="flex gap-2 justify-end pt-4 border-t">
                <Button variant="outline" onClick={() => {
                  setShowConditionalModal(false)
                  setConditionalModalType('question')
                  setEditingConditionalStepId(null)
                  setSelectedQuestionForConditional(null)
                }}>
                  Close
                </Button>
                <Button
                  onClick={handleSaveConditionalStep}
                  disabled={
                    conditionalModalType === 'step'
                      ? editingConditionalStep.rules.length === 0
                      : (!editingConditionalStep.stepType || !editingConditionalStep.text.trim() || editingConditionalStep.rules.length === 0)
                  }
                >
                  <Save className="mr-2 h-4 w-4" />
                  {conditionalModalType === 'step' ? 'Save Rules' :
                    editingConditionalStep.id ? 'Update Step' : 'Create Step'}
                </Button>
              </div>
            </CardContent>
          </Card>
        </div>
      )}

      {/* Edit Question Modal */}
      {showEditModal && editingQuestion && editingStepId && (() => {
        // Get question type label
        const getQuestionTypeLabel = () => {
          if (editingQuestion.questionSubtype === 'yesno') return 'Yes/No Question'
          if (editingQuestion.answerType === 'textarea') return 'Multi-Line Text'
          if (editingQuestion.answerType === 'checkbox') return 'Multi-Choice Question'
          if (editingQuestion.answerType === 'radio') return 'Single-Choice Question'
          if (editingQuestion.answerType === 'text') return 'Short Text'
          if (editingQuestion.answerType === 'select') return 'Select Dropdown'
          return 'Question'
        }

        return (
          <div className="fixed inset-0 bg-black/50 flex items-center justify-center z-50 p-4">
            <Card className="w-full max-w-2xl max-h-[90vh] overflow-y-auto">
              <CardHeader>
                <div className="flex items-start justify-between">
                  <div>
                    <CardTitle className="text-2xl mb-2">
                      Edit Question
                    </CardTitle>
                    <div className="flex items-center gap-2 mb-2">
                      <Badge variant="secondary" className="text-xs">
                        {getQuestionTypeLabel()}
                      </Badge>
                    </div>
                    <CardDescription>
                      Update the question text, options, and settings.
                    </CardDescription>
                  </div>
                  <Button
                    variant="ghost"
                    size="icon"
                    onClick={handleCloseEditModal}
                  >
                    <X className="h-4 w-4" />
                  </Button>
                </div>
              </CardHeader>

              <CardContent>
                <QuestionEditor
                  question={{
                    id: editingQuestion.id,
                    stepId: editingStepId,
                    questionText: editingQuestion.questionText,
                    answerType: editingQuestion.answerType || 'radio',
                    questionSubtype: editingQuestion.questionSubtype || null,
                    questionOrder: 1,
                    isRequired: editingQuestion.required,
                    placeholder: editingQuestion.placeholder || null,
                    helpText: editingQuestion.helpText || null,
                    options: (editingQuestion.options || []).map((opt, idx) => ({
                      id: undefined as any,
                      optionText: opt.optionText,
                      optionValue: opt.optionValue,
                      optionOrder: idx + 1
                    } as any)),
                  } as any}
                  stepCategory={template?.formTemplateType === 'user_profile' ? 'user_profile' : 'normal'}
                  token={token}
                  baseUrl={baseUrl}
                  restrictStructuralEdits={template?.formTemplateType === 'user_profile'}
                  autoEdit={true}
                  onQuestionSaved={(updated) => {
                    setSteps((prev) => prev.map((s) => s.id === editingStepId ? {
                      ...s,
                      questions: (s.questions || []).map((oldQ) => oldQ.id === editingQuestion.id ? {
                        ...oldQ,
                        questionText: updated.questionText,
                        answerType: updated.answerType || oldQ.answerType,
                        placeholder: updated.placeholder || oldQ.placeholder,
                        helpText: updated.helpText || oldQ.helpText,
                        options: (updated.options || []).map((o: any) => ({
                          optionText: o.optionText,
                          optionValue: o.optionValue || o.optionText
                        })),
                      } : oldQ)
                    } : s))
                    handleCloseEditModal()
                  }}
                />

                <div className="flex gap-2 justify-end pt-4 border-t mt-6">
                  <Button variant="outline" onClick={handleCloseEditModal}>
                    Close
                  </Button>
                </div>
              </CardContent>
            </Card>
          </div>
        )
      })()}
    </div>
  )
}<|MERGE_RESOLUTION|>--- conflicted
+++ resolved
@@ -7,11 +7,7 @@
 import { Badge } from "@/components/ui/badge"
 import { Tooltip, TooltipContent, TooltipProvider, TooltipTrigger } from "@/components/ui/tooltip"
 import { Input } from "@/components/ui/input"
-<<<<<<< HEAD
 import { Loader2, ArrowLeft, Save, Plus, Trash2, GripVertical, MessageSquare, Info, Edit, X, Code2, ChevronDown, ChevronUp, RefreshCw, GitBranch, Eye, StopCircle, Link2, Unlink, Package, FileText, Calculator } from "lucide-react"
-=======
-import { Loader2, ArrowLeft, Save, Plus, Trash2, GripVertical, MessageSquare, Info, Edit, X, Code2, ChevronDown, ChevronUp, RefreshCw, GitBranch, Eye, StopCircle, Link2, Unlink, Package, FileText, Check } from "lucide-react"
->>>>>>> ab876c1f
 import { useAuth } from "@/contexts/AuthContext"
 import { QuestionEditor } from "../../forms/QuestionEditor"
 import { CATEGORY_OPTIONS } from "@fuse/enums"
@@ -436,7 +432,7 @@
 
     try {
       setSavingTemplate(true)
-      
+
       // Clone current form as a new template
       const response = await fetch(`${baseUrl}/questionnaires/${templateId}/save-as-template`, {
         method: "POST",
@@ -477,9 +473,9 @@
       const currentFormResponse = await fetch(`${baseUrl}/questionnaires/templates/${templateId}`, {
         headers: { Authorization: `Bearer ${token}` },
       })
-      
+
       if (!currentFormResponse.ok) throw new Error("Failed to fetch current form")
-      
+
       const currentForm = await currentFormResponse.json()
 
       // Update the selected template with current form structure
@@ -582,7 +578,7 @@
 
     try {
       setAttachingForm(true)
-      
+
       // Clone the template to create an independent copy for this product
       const response = await fetch(`${baseUrl}/questionnaires/templates/${selectedFormIdForAttach}/clone-for-product`, {
         method: "POST",
@@ -602,13 +598,13 @@
 
       const data = await response.json()
       const clonedQuestionnaireId = data.data?.id
-      
+
       if (!clonedQuestionnaireId) throw new Error("Failed to get cloned questionnaire ID")
-      
+
       setSaveMessage("Form template cloned and attached successfully! You can now customize it for this product.")
       setTemplateId(clonedQuestionnaireId) // Use the clone's ID, not the template's
       setShowFormSelector(false)
-      
+
       // Reload the page to show the cloned form
       window.location.reload()
     } catch (error: any) {
@@ -653,13 +649,13 @@
 
       const data = await response.json()
       const clonedQuestionnaireId = data.data?.id
-      
+
       if (!clonedQuestionnaireId) throw new Error("Failed to get cloned questionnaire ID")
-      
+
       setSaveMessage("Form template switched! Cloned and attached successfully.")
       setTemplateId(clonedQuestionnaireId)
       setShowFormSelector(false)
-      
+
       // Reload to show the new cloned form
       window.location.reload()
     } catch (error: any) {
@@ -1088,7 +1084,7 @@
     if (!step) return
 
     const newRequiredValue = !step.required
-    
+
     // Optimistically update UI
     setSteps(steps.map(s => s.id === stepId ? { ...s, required: newRequiredValue } : s))
 
@@ -1097,9 +1093,9 @@
       const res = await fetch(`${baseUrl}/questionnaires/step`, {
         method: 'PUT',
         headers: { 'Content-Type': 'application/json', Authorization: `Bearer ${token}` },
-        body: JSON.stringify({ 
-          stepId: stepId, 
-          required: newRequiredValue 
+        body: JSON.stringify({
+          stepId: stepId,
+          required: newRequiredValue
         }),
       })
       if (!res.ok) {
@@ -2069,7 +2065,7 @@
               </div>
               <div className="p-6">
                 <p className="text-sm text-red-700 mb-4">{error || "Product not found"}</p>
-                <button 
+                <button
                   onClick={handleBack}
                   className="flex items-center gap-2 px-4 py-2.5 rounded-full border border-[#E5E7EB] text-[#4B5563] hover:bg-[#F3F4F6] transition-all text-sm font-medium"
                 >
@@ -2091,8 +2087,8 @@
         <Header />
         <main className="flex-1 overflow-y-auto p-8 space-y-6">
           {/* Back Button */}
-          <button 
-            onClick={handleBack} 
+          <button
+            onClick={handleBack}
             className="flex items-center gap-2 px-4 py-2 text-sm font-medium text-[#6B7280] hover:text-[#1F2937] hover:bg-white rounded-xl transition-all -ml-2"
           >
             <ArrowLeft className="h-5 w-5" />
@@ -2242,86 +2238,86 @@
                   <div className="flex gap-3 flex-wrap">
                     {formStatus === 'in_progress' && (
                       <button
-                          onClick={async () => {
-                            if (!token || !templateId) return
-                            try {
-                              // Update status to ready_for_review
-                              const res = await fetch(`${baseUrl}/questionnaires/templates/${templateId}`, {
-                                method: 'PUT',
-                                headers: { 'Content-Type': 'application/json', Authorization: `Bearer ${token}` },
-                                body: JSON.stringify({ status: 'ready_for_review' })
-                              })
-
-                              if (res.ok) {
-                                setFormStatus('ready_for_review')
-                                const updatedData = await res.json()
-                                setTemplate(updatedData.data)
-                                setSaveMessage("✅ Form submitted for review!")
-                                setTimeout(() => setSaveMessage(null), 3000)
-                              } else {
-                                const errorData = await res.json().catch(() => ({}))
-                                setSaveMessage(`❌ ${errorData.message || 'Failed to submit for review'}`)
-                                setTimeout(() => setSaveMessage(null), 5000)
-                              }
-                            } catch (e: any) {
-                              console.error('Failed to submit for review:', e)
-                              setSaveMessage(`❌ ${e.message || 'Failed to submit for review'}`)
+                        onClick={async () => {
+                          if (!token || !templateId) return
+                          try {
+                            // Update status to ready_for_review
+                            const res = await fetch(`${baseUrl}/questionnaires/templates/${templateId}`, {
+                              method: 'PUT',
+                              headers: { 'Content-Type': 'application/json', Authorization: `Bearer ${token}` },
+                              body: JSON.stringify({ status: 'ready_for_review' })
+                            })
+
+                            if (res.ok) {
+                              setFormStatus('ready_for_review')
+                              const updatedData = await res.json()
+                              setTemplate(updatedData.data)
+                              setSaveMessage("✅ Form submitted for review!")
+                              setTimeout(() => setSaveMessage(null), 3000)
+                            } else {
+                              const errorData = await res.json().catch(() => ({}))
+                              setSaveMessage(`❌ ${errorData.message || 'Failed to submit for review'}`)
                               setTimeout(() => setSaveMessage(null), 5000)
                             }
-                          }}
-                          className="rounded-full px-6 py-2.5 bg-[#4FA59C] hover:bg-[#478F87] text-white shadow-sm hover:shadow-md transition-all text-sm font-medium"
-                        >
-                          Submit for Review
-                        </button>
-                      )}
-
-                      {formStatus !== 'in_progress' && (
-                        <button
-                          onClick={handleSave}
-                          disabled={saving}
-                          className="flex items-center gap-2 rounded-full px-6 py-2.5 bg-[#4FA59C] hover:bg-[#478F87] text-white shadow-sm hover:shadow-md transition-all text-sm font-medium disabled:opacity-50 disabled:cursor-not-allowed"
-                        >
-                          {saving ? (
-                            <>
-                              <Loader2 className="h-5 w-5 animate-spin" />
-                              Saving...
-                            </>
-                          ) : (
-                            "Save Changes"
-                          )}
-                        </button>
-                      )}
-
+                          } catch (e: any) {
+                            console.error('Failed to submit for review:', e)
+                            setSaveMessage(`❌ ${e.message || 'Failed to submit for review'}`)
+                            setTimeout(() => setSaveMessage(null), 5000)
+                          }
+                        }}
+                        className="rounded-full px-6 py-2.5 bg-[#4FA59C] hover:bg-[#478F87] text-white shadow-sm hover:shadow-md transition-all text-sm font-medium"
+                      >
+                        Submit for Review
+                      </button>
+                    )}
+
+                    {formStatus !== 'in_progress' && (
                       <button
-                        onClick={() => {
-                          if (!templateId) return
-                          const patientFrontendUrl = process.env.NEXT_PUBLIC_PATIENT_FRONTEND_URL || 'http://localhost:3000'
-                          const previewUrl = `${patientFrontendUrl}/preview/questionnaire/${templateId}`
-                          window.open(previewUrl, '_blank')
-                        }}
-                        className="flex items-center gap-2 rounded-full px-6 py-2.5 border border-[#E5E7EB] text-[#4B5563] hover:bg-[#F3F4F6] shadow-sm hover:shadow-md transition-all text-sm font-medium"
+                        onClick={handleSave}
+                        disabled={saving}
+                        className="flex items-center gap-2 rounded-full px-6 py-2.5 bg-[#4FA59C] hover:bg-[#478F87] text-white shadow-sm hover:shadow-md transition-all text-sm font-medium disabled:opacity-50 disabled:cursor-not-allowed"
                       >
-                        <Eye className="h-4 w-4" />
-                        Preview
+                        {saving ? (
+                          <>
+                            <Loader2 className="h-5 w-5 animate-spin" />
+                            Saving...
+                          </>
+                        ) : (
+                          "Save Changes"
+                        )}
                       </button>
-
-                      {/* Activate Product Button - only show if product is inactive */}
-                      {product && !product.isActive && (
-                        <button
-                          onClick={handleActivateProduct}
-                          disabled={activatingProduct || !templateId}
-                          className="flex items-center gap-2 rounded-full px-6 py-2.5 bg-green-600 hover:bg-green-700 text-white shadow-sm hover:shadow-md transition-all text-sm font-medium disabled:opacity-50 disabled:cursor-not-allowed"
-                        >
-                          {activatingProduct ? (
-                            <>
-                              <Loader2 className="h-5 w-5 animate-spin" />
-                              Activating...
-                            </>
-                          ) : (
-                            "Activate Product"
-                          )}
-                        </button>
-                      )}
+                    )}
+
+                    <button
+                      onClick={() => {
+                        if (!templateId) return
+                        const patientFrontendUrl = process.env.NEXT_PUBLIC_PATIENT_FRONTEND_URL || 'http://localhost:3000'
+                        const previewUrl = `${patientFrontendUrl}/preview/questionnaire/${templateId}`
+                        window.open(previewUrl, '_blank')
+                      }}
+                      className="flex items-center gap-2 rounded-full px-6 py-2.5 border border-[#E5E7EB] text-[#4B5563] hover:bg-[#F3F4F6] shadow-sm hover:shadow-md transition-all text-sm font-medium"
+                    >
+                      <Eye className="h-4 w-4" />
+                      Preview
+                    </button>
+
+                    {/* Activate Product Button - only show if product is inactive */}
+                    {product && !product.isActive && (
+                      <button
+                        onClick={handleActivateProduct}
+                        disabled={activatingProduct || !templateId}
+                        className="flex items-center gap-2 rounded-full px-6 py-2.5 bg-green-600 hover:bg-green-700 text-white shadow-sm hover:shadow-md transition-all text-sm font-medium disabled:opacity-50 disabled:cursor-not-allowed"
+                      >
+                        {activatingProduct ? (
+                          <>
+                            <Loader2 className="h-5 w-5 animate-spin" />
+                            Activating...
+                          </>
+                        ) : (
+                          "Activate Product"
+                        )}
+                      </button>
+                    )}
                   </div>
                 </div>
               </div>
@@ -3025,15 +3021,13 @@
                                       <TooltipTrigger asChild>
                                         <button
                                           onClick={() => handleToggleStepRequired(step.id)}
-                                          className={`relative inline-flex h-6 w-11 items-center rounded-full transition-colors focus:outline-none focus:ring-2 focus:ring-[#4FA59C] focus:ring-offset-2 ${
-                                            step.required !== false ? 'bg-[#4FA59C]' : 'bg-gray-300'
-                                          }`}
+                                          className={`relative inline-flex h-6 w-11 items-center rounded-full transition-colors focus:outline-none focus:ring-2 focus:ring-[#4FA59C] focus:ring-offset-2 ${step.required !== false ? 'bg-[#4FA59C]' : 'bg-gray-300'
+                                            }`}
                                           title={step.required !== false ? "Required (click to make optional)" : "Optional (click to make required)"}
                                         >
                                           <span
-                                            className={`inline-block h-4 w-4 transform rounded-full bg-white transition-transform ${
-                                              step.required !== false ? 'translate-x-6' : 'translate-x-1'
-                                            }`}
+                                            className={`inline-block h-4 w-4 transform rounded-full bg-white transition-transform ${step.required !== false ? 'translate-x-6' : 'translate-x-1'
+                                              }`}
                                           />
                                         </button>
                                       </TooltipTrigger>
@@ -3343,7 +3337,7 @@
                   {selectedTemplateToUpdate && (
                     <div className="p-4 rounded-2xl bg-yellow-50 border border-yellow-200">
                       <p className="text-sm text-yellow-800">
-                        <strong>⚠️ Warning:</strong> This will replace the selected template's structure with your current form. 
+                        <strong>⚠️ Warning:</strong> This will replace the selected template's structure with your current form.
                         This change will affect all future products that import this template.
                       </p>
                     </div>
