--- conflicted
+++ resolved
@@ -1,10 +1,6 @@
 import { useEffect, useMemo, useState } from "react"
-<<<<<<< HEAD
 import { useRouter } from "next/router"
-=======
-import { useAuth } from "@/contexts/AuthContext"
 import { useTenant } from "@/contexts/TenantContext"
->>>>>>> f96ebb15
 import { Sidebar } from "@/components/sidebar"
 import { Header } from "@/components/header"
 import { Card, CardContent, CardDescription, CardHeader, CardTitle } from "@/components/ui/card"
@@ -45,73 +41,7 @@
   const baseUrl = useMemo(() => process.env.NEXT_PUBLIC_API_URL || "http://localhost:3001", [])
   const { loading, error, assignments, sections, refresh } = useTemplates(baseUrl)
   const { token } = useAuth()
-<<<<<<< HEAD
-=======
   const { selectedTenant } = useTenant()
-  const [questionnaires, setQuestionnaires] = useState<QuestionnaireTemplate[]>([])
-  const [templates, setTemplates] = useState<QuestionnaireTemplate[]>([])
-  const [loading, setLoading] = useState(true)
-  const [error, setError] = useState<string | null>(null)
-  const [selectedQuestionnaire, setSelectedQuestionnaire] = useState<string | null>(null)
-  const [showEditor, setShowEditor] = useState(false)
-  const [editorQuestionnaire, setEditorQuestionnaire] = useState<QuestionnaireTemplate | null>(null)
-  const [showTemplateModal, setShowTemplateModal] = useState(false)
-  const [isImporting, setIsImporting] = useState(false)
-  const [templateError, setTemplateError] = useState<string | null>(null)
-  const [showDeleteModal, setShowDeleteModal] = useState(false)
-  const [questionnaireToDelete, setQuestionnaireToDelete] = useState<QuestionnaireTemplate | null>(null)
-  const [isDeleting, setIsDeleting] = useState(false)
-
-  const baseUrl = useMemo(() => process.env.NEXT_PUBLIC_API_URL || 'http://localhost:3001', [])
-
-  const updateStoredQuestionnaire = (updated: QuestionnaireTemplate) => {
-    setQuestionnaires((prev) =>
-      prev.map((item) => (item.id === updated.id ? updated : item))
-    )
-    setEditorQuestionnaire(updated)
-  }
-
-  useEffect(() => {
-    const loadData = async () => {
-      if (!token) return
-      setLoading(true)
-      setError(null)
-
-      try {
-        const [templatesRes, questionnairesRes] = await Promise.all([
-          fetch(`${baseUrl}/questionnaires/templates`, {
-            headers: {
-              Authorization: `Bearer ${token}`,
-            },
-          }),
-          fetch(`${baseUrl}/questionnaires`, {
-            headers: {
-              Authorization: `Bearer ${token}`,
-            },
-          }),
-        ])
-
-        if (!templatesRes.ok) {
-          throw new Error('Failed to load templates')
-        }
-
-        if (!questionnairesRes.ok) {
-          throw new Error('Failed to load questionnaires')
-        }
-
-        const templatesData = await templatesRes.json()
-        const questionnairesData = await questionnairesRes.json()
-
-        setQuestionnaires(questionnairesData.data || [])
-        setTemplates(templatesData.data || [])
-      } catch (err: any) {
-        console.error('❌ Error loading questionnaires:', err)
-        setError(err.message || 'Failed to load questionnaires')
-      } finally {
-        setLoading(false)
-      }
-    }
->>>>>>> f96ebb15
 
   const [activeTab, setActiveTab] = useState<"products" | "templates" | "account">("products")
   const [searchQuery, setSearchQuery] = useState("")
@@ -185,26 +115,11 @@
     }
   }
 
-<<<<<<< HEAD
   const handleCreateTemplate = async (sectionType: "personalization" | "account" | "doctor", category?: string) => {
     if (!token || creating) return
-=======
-  const handleImportTemplate = async (templateId: string) => {
-    if (!token) return
-    
-    // Check if a tenant is selected
-    if (!selectedTenant) {
-      setTemplateError('Please select a tenant first before importing a template.')
-      return
-    }
-    
-    setIsImporting(true)
-    setTemplateError(null)
->>>>>>> f96ebb15
 
     setCreating(true)
     try {
-<<<<<<< HEAD
       const categoryLabel = CATEGORY_OPTIONS.find(c => c.value === category)?.label
       const name = sectionType === "account"
         ? "Universal Account Questions"
@@ -220,30 +135,10 @@
 
       const response = await fetch(`${baseUrl}/questionnaires/templates`, {
         method: "POST",
-=======
-      // Find the template to get its treatmentId
-      const template = templates.find(t => t.id === templateId)
-      if (!template) {
-        throw new Error('Template not found')
-      }
-
-      // Check if the selected tenant already has a questionnaire for this treatment
-      const existingQuestionnaire = questionnaires.find(q =>
-        q.treatmentId === template.treatmentId && !q.isTemplate
-      )
-
-      if (existingQuestionnaire) {
-        throw new Error(`This tenant already has a questionnaire for this treatment. Please delete "${existingQuestionnaire.title}" first before importing again.`)
-      }
-
-      const response = await fetch(`${process.env.NEXT_PUBLIC_API_URL || 'http://localhost:3001'}/questionnaires/import`, {
-        method: 'POST',
->>>>>>> f96ebb15
         headers: {
           "Content-Type": "application/json",
           Authorization: `Bearer ${token}`,
         },
-<<<<<<< HEAD
         body: JSON.stringify({
           name,
           description,
@@ -251,11 +146,6 @@
           category: sectionType === "account" ? null : category,
           schema: { steps: [] },
           isGlobal: true, // Create as global template (master for all tenants)
-=======
-        body: JSON.stringify({ 
-          templateId,
-          clinicId: selectedTenant.id 
->>>>>>> f96ebb15
         }),
       })
 
@@ -308,8 +198,8 @@
               <button
                 onClick={() => setActiveTab("products")}
                 className={`pb-3 px-1 text-sm font-medium border-b-2 transition-colors ${activeTab === "products"
-                    ? "border-primary text-primary"
-                    : "border-transparent text-muted-foreground hover:text-foreground"
+                  ? "border-primary text-primary"
+                  : "border-transparent text-muted-foreground hover:text-foreground"
                   }`}
               >
                 Products
@@ -317,8 +207,8 @@
               <button
                 onClick={() => setActiveTab("templates")}
                 className={`pb-3 px-1 text-sm font-medium border-b-2 transition-colors ${activeTab === "templates"
-                    ? "border-primary text-primary"
-                    : "border-transparent text-muted-foreground hover:text-foreground"
+                  ? "border-primary text-primary"
+                  : "border-transparent text-muted-foreground hover:text-foreground"
                   }`}
               >
                 Standardized Questions
@@ -326,8 +216,8 @@
               <button
                 onClick={() => setActiveTab("account")}
                 className={`pb-3 px-1 text-sm font-medium border-b-2 transition-colors ${activeTab === "account"
-                    ? "border-primary text-primary"
-                    : "border-transparent text-muted-foreground hover:text-foreground"
+                  ? "border-primary text-primary"
+                  : "border-transparent text-muted-foreground hover:text-foreground"
                   }`}
               >
                 Account Questions
@@ -417,7 +307,6 @@
                 </CardContent>
               </Card>
 
-<<<<<<< HEAD
               {/* Results Summary */}
               <div className="flex items-center justify-between text-sm text-muted-foreground">
                 <span>
@@ -436,17 +325,6 @@
                     Clear Filters
                   </Button>
                 )}
-=======
-      {showTemplateModal && (
-        <div className="fixed inset-0 z-50 flex items-center justify-center bg-black/60 px-4">
-          <Card className="max-w-2xl w-full">
-            <CardHeader className="flex flex-row items-start justify-between">
-              <div>
-                <CardTitle>Import Template</CardTitle>
-                <CardDescription>
-                  Select a template to duplicate into {selectedTenant ? `"${selectedTenant.name}"` : 'the selected clinic'}.
-                </CardDescription>
->>>>>>> f96ebb15
               </div>
 
               {/* Product Forms List */}
