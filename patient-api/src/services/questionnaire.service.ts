import Questionnaire from "../models/Questionnaire";
import QuestionnaireStep from "../models/QuestionnaireStep";
import Question from "../models/Question";
import QuestionOption from "../models/QuestionOption";
import Treatment from "../models/Treatment";
import User from "../models/User";
import Clinic from "../models/Clinic";
import Product from "../models/Product";
import { Op, Transaction } from "sequelize";
import {
  CreateQuestionnaireInput,
  UpdateQuestionnaireInput,
} from "@fuse/validators";

class QuestionnaireService {
<<<<<<< HEAD
  async createTemplate(input: {
    title: string;
    description?: string;
    treatmentId?: string | null;
    productId?: string | null;
    category?: string | null;
    formTemplateType?:
      | "normal"
      | "user_profile"
      | "doctor"
      | "master_template"
      | "standardized_template"
      | null;
  }) {
    return Questionnaire.create({
      title: input.title,
      description: input.description ?? null,
      checkoutStepPosition: -1,
      treatmentId: input.treatmentId ?? null,
      productId: input.productId ?? null,
      category: input.category ?? null,
      formTemplateType: input.formTemplateType ?? null,
      isTemplate: true,
      userId: null,
      personalizationQuestionsSetup: false,
      createAccountQuestionsSetup: false,
      doctorQuestionsSetup: false,
    });
  }

  async listTemplates() {
    return Questionnaire.findAll({
      where: { isTemplate: true, formTemplateType: "standardized_template" },
      include: [
        {
          model: QuestionnaireStep,
          as: "steps",
          include: [
            {
              model: Question,
              as: "questions",
              include: [
=======

    async createTemplate(input: {
        title: string;
        description?: string;
        treatmentId?: string | null;
        productId?: string | null;
        category?: string | null;
        formTemplateType?: 'normal' | 'user_profile' | 'doctor' | 'master_template' | 'standardized_template' | null;
        createdById?: string | null;
    }) {
        return Questionnaire.create({
            title: input.title,
            description: input.description ?? null,
            checkoutStepPosition: -1,
            treatmentId: input.treatmentId ?? null,
            productId: input.productId ?? null,
            category: input.category ?? null,
            formTemplateType: input.formTemplateType ?? null,
            isTemplate: true,
            userId: input.createdById ?? null,
            personalizationQuestionsSetup: false,
            createAccountQuestionsSetup: false,
            doctorQuestionsSetup: false,
        });
    }

    async listTemplates() {
        return Questionnaire.findAll({
            where: { isTemplate: true, formTemplateType: 'standardized_template' },
            include: [
>>>>>>> 1fc474f6
                {
                  model: QuestionOption,
                  as: "options",
                },
<<<<<<< HEAD
              ],
=======
            ],
            order: [
                [{ model: QuestionnaireStep, as: 'steps' }, 'stepOrder', 'ASC'],
                [{ model: QuestionnaireStep, as: 'steps' }, { model: Question, as: 'questions' }, 'questionOrder', 'ASC'],
                [
                    { model: QuestionnaireStep, as: 'steps' },
                    { model: Question, as: 'questions' },
                    { model: QuestionOption, as: 'options' },
                    'optionOrder',
                    'ASC',
                ],
            ],
        });
    }

    async listAllProductForms() {
        return Questionnaire.findAll({
            where: { isTemplate: true, formTemplateType: 'normal' },
            attributes: ['id', 'title', 'description', 'productId', 'category', 'userId', 'createdAt', 'updatedAt'],
            include: [
                {
                    model: User,
                    as: 'user',
                    attributes: ['id', 'email', 'firstName', 'lastName'],
                    required: false,
                },
            ],
            order: [['updatedAt', 'DESC']],
        });
    }

    async listTemplatesByProduct(productId: string) {
        // Return only the LATEST shared questionnaire for the product
        // All brands should use the same questionnaire for a product
        const latestQuestionnaire = await Questionnaire.findOne({
            where: {
                productId,
                isTemplate: false, // Only return the actual product form, not saved templates
                formTemplateType: 'normal',
>>>>>>> 1fc474f6
            },
          ],
        },
      ],
      order: [
        [{ model: QuestionnaireStep, as: "steps" }, "stepOrder", "ASC"],
        [
          { model: QuestionnaireStep, as: "steps" },
          { model: Question, as: "questions" },
          "questionOrder",
          "ASC",
        ],
        [
          { model: QuestionnaireStep, as: "steps" },
          { model: Question, as: "questions" },
          { model: QuestionOption, as: "options" },
          "optionOrder",
          "ASC",
        ],
      ],
    });
  }

  async listAllProductForms() {
    return Questionnaire.findAll({
      where: { isTemplate: true, formTemplateType: "normal" },
      attributes: [
        "id",
        "title",
        "description",
        "productId",
        "category",
        "createdAt",
        "updatedAt",
      ],
      order: [["updatedAt", "DESC"]],
    });
  }

  async listTemplatesByProduct(productId: string) {
    // Return only the LATEST shared questionnaire for the product
    // All brands should use the same questionnaire for a product
    const latestQuestionnaire = await Questionnaire.findOne({
      where: {
        productId,
        isTemplate: false, // Only return the actual product form, not saved templates
        formTemplateType: "normal",
      },
      include: [
        {
          model: QuestionnaireStep,
          as: "steps",
          include: [
            {
              model: Question,
              as: "questions",
              include: [
                {
                  model: QuestionOption,
                  as: "options",
                },
              ],
            },
          ],
        },
      ],
      order: [
        ["updatedAt", "DESC"], // Get the most recently updated questionnaire
        [{ model: QuestionnaireStep, as: "steps" }, "stepOrder", "ASC"],
        [
          { model: QuestionnaireStep, as: "steps" },
          { model: Question, as: "questions" },
          "questionOrder",
          "ASC",
        ],
        [
          { model: QuestionnaireStep, as: "steps" },
          { model: Question, as: "questions" },
          { model: QuestionOption, as: "options" },
          "optionOrder",
          "ASC",
        ],
      ],
    });

    // Return as array for compatibility with existing code
    return latestQuestionnaire ? [latestQuestionnaire] : [];
  }

  async getTemplateById(id: string) {
    return Questionnaire.findOne({
      where: { id },
      include: [
        {
          model: QuestionnaireStep,
          as: "steps",
          include: [
            {
              model: Question,
              as: "questions",
              include: [
                {
                  model: QuestionOption,
                  as: "options",
                },
              ],
            },
          ],
        },
      ],
      order: [
        [{ model: QuestionnaireStep, as: "steps" }, "stepOrder", "ASC"],
        [
          { model: QuestionnaireStep, as: "steps" },
          { model: Question, as: "questions" },
          "questionOrder",
          "ASC",
        ],
        [
          { model: QuestionnaireStep, as: "steps" },
          { model: Question, as: "questions" },
          { model: QuestionOption, as: "options" },
          "optionOrder",
          "ASC",
        ],
      ],
    });
  }

  async updateTemplate(
    id: string,
    updates: {
      title?: string;
      description?: string | null;
      personalizationQuestionsSetup?: boolean;
      createAccountQuestionsSetup?: boolean;
      doctorQuestionsSetup?: boolean;
      status?: "in_progress" | "ready_for_review" | "ready";
      productId?: string | null;
    }
  ) {
    const template = await Questionnaire.findOne({
      where: { id, isTemplate: true },
    });

    if (!template) {
      throw new Error("Template not found");
    }

    await template.update({
      title: updates.title ?? template.title,
      description: updates.description ?? template.description,
      personalizationQuestionsSetup:
        updates.personalizationQuestionsSetup ??
        template.personalizationQuestionsSetup,
      createAccountQuestionsSetup:
        updates.createAccountQuestionsSetup ??
        template.createAccountQuestionsSetup,
      doctorQuestionsSetup:
        updates.doctorQuestionsSetup ?? template.doctorQuestionsSetup,
      ...(updates.status !== undefined && { status: updates.status }),
      ...(updates.productId !== undefined && { productId: updates.productId }),
    });

    return this.getTemplateById(id);
  }

  async listForUser(userId: string) {
    return Questionnaire.findAll({
      where: {
        userId,
        isTemplate: false,
      },
      include: [
        {
          model: QuestionnaireStep,
          as: "steps",
          include: [
            {
              model: Question,
              as: "questions",
              include: [
                {
                  model: QuestionOption,
                  as: "options",
                },
              ],
            },
          ],
        },
      ],
      order: [
        [{ model: QuestionnaireStep, as: "steps" }, "stepOrder", "ASC"],
        [
          { model: QuestionnaireStep, as: "steps" },
          { model: Question, as: "questions" },
          "questionOrder",
          "ASC",
        ],
        [
          { model: QuestionnaireStep, as: "steps" },
          { model: Question, as: "questions" },
          { model: QuestionOption, as: "options" },
          "optionOrder",
          "ASC",
        ],
      ],
    });
  }

  async getByIdForUser(questionnaireId: string, userId: string) {
    return Questionnaire.findOne({
      where: {
        id: questionnaireId,
        userId,
        isTemplate: false,
      },
      include: [
        {
          model: QuestionnaireStep,
          as: "steps",
          include: [
            {
              model: Question,
              as: "questions",
              include: [
                {
                  model: QuestionOption,
                  as: "options",
                },
              ],
            },
          ],
        },
        {
          model: Treatment,
          as: "treatment",
          include: [
            {
              model: Clinic,
              as: "clinic",
            },
          ],
        },
      ],
      order: [
        [{ model: QuestionnaireStep, as: "steps" }, "stepOrder", "ASC"],
        [
          { model: QuestionnaireStep, as: "steps" },
          { model: Question, as: "questions" },
          "questionOrder",
          "ASC",
        ],
        [
          { model: QuestionnaireStep, as: "steps" },
          { model: Question, as: "questions" },
          { model: QuestionOption, as: "options" },
          "optionOrder",
          "ASC",
        ],
      ],
    });
  }

  async listForTreatment(treatmentId: string, userId: string) {
    return Questionnaire.findAll({
      where: {
        treatmentId,
        userId,
        isTemplate: false,
      },
      order: [["createdAt", "DESC"]],
    });
  }

  async updateColor(
    questionnaireId: string,
    userId: string,
    color: string | null
  ) {
    const questionnaire = await Questionnaire.findByPk(questionnaireId);

    if (!questionnaire) {
      throw new Error("Questionnaire not found");
    }

    if (questionnaire.userId !== userId) {
      throw new Error("Questionnaire does not belong to your account");
    }

    await questionnaire.update({ color: color ?? null });

    return questionnaire;
  }

  async duplicateTemplate(
    questionnaireId: string,
    userId: string,
    clinicId?: string
  ) {
    const template = await Questionnaire.findByPk(questionnaireId, {
      include: [
        {
          model: QuestionnaireStep,
          as: "steps",
          include: [
            {
              model: Question,
              as: "questions",
              include: [
                {
                  model: QuestionOption,
                  as: "options",
                },
              ],
            },
          ],
        },
      ],
    });

    if (!template) {
      throw new Error("Template not found");
    }

    const user = await User.findByPk(userId);
    if (!user) {
      throw new Error("User not found");
    }

    // Use provided clinicId or fall back to user's clinic
    const targetClinicId = clinicId || user.clinicId;
    if (!targetClinicId) {
      throw new Error("No clinic specified for template import");
    }

    const treatment = await Treatment.findOne({
      where: { clinicId: targetClinicId },
    });

    const sequelize = Questionnaire.sequelize;
    if (!sequelize) {
      throw new Error("Database connection not available");
    }

    const transaction: Transaction = await sequelize.transaction();

    try {
      const clone = await Questionnaire.create(
        {
          title: template.title,
          description: template.description,
          checkoutStepPosition: template.checkoutStepPosition,
          treatmentId: template.treatmentId,
          isTemplate: false,
          userId,
          color: template.color,
        },
        { transaction }
      );

      for (const step of template.steps || []) {
        const clonedStep = await QuestionnaireStep.create(
          {
            title: step.title,
            description: step.description,
            category: step.category,
            stepOrder: step.stepOrder,
            questionnaireId: clone.id,
          },
          { transaction }
        );

        for (const question of step.questions || []) {
          const clonedQuestion = await Question.create(
            {
              questionText: question.questionText,
              answerType: question.answerType,
              questionSubtype: question.questionSubtype,
              isRequired: question.isRequired,
              questionOrder: question.questionOrder,
              subQuestionOrder: question.subQuestionOrder,
              conditionalLevel: question.conditionalLevel,
              placeholder: question.placeholder,
              helpText: question.helpText,
              footerNote: question.footerNote,
              conditionalLogic: question.conditionalLogic,
              stepId: clonedStep.id,
            },
            { transaction }
          );

          if (question.options?.length) {
            await QuestionOption.bulkCreate(
              question.options.map((option) => ({
                optionText: option.optionText,
                optionValue: option.optionValue,
                optionOrder: option.optionOrder,
                questionId: clonedQuestion.id,
              })),
              { transaction }
            );
          }
        }
      }

      await transaction?.commit();

      const fullClone = await Questionnaire.findByPk(clone.id, {
        include: [
          {
            model: QuestionnaireStep,
            as: "steps",
            include: [
              {
                model: Question,
                as: "questions",
                include: [
                  {
                    model: QuestionOption,
                    as: "options",
                  },
                ],
              },
            ],
          },
        ],
        order: [
          [{ model: QuestionnaireStep, as: "steps" }, "stepOrder", "ASC"],
          [
            { model: QuestionnaireStep, as: "steps" },
            { model: Question, as: "questions" },
            "questionOrder",
            "ASC",
          ],
          [
            { model: QuestionnaireStep, as: "steps" },
            { model: Question, as: "questions" },
            { model: QuestionOption, as: "options" },
            "optionOrder",
            "ASC",
          ],
        ],
      });

      return fullClone ?? clone;
    } catch (error) {
      await transaction?.rollback();
      throw error;
    }
  }

  async createDefaultQuestionnaire(
    treatmentId: string,
    isTemplate = false,
    userId?: string | null
  ): Promise<Questionnaire> {
    const treatment = await Treatment.findByPk(treatmentId);

    if (!treatment) {
      throw new Error("Treatment not found");
    }

    const questionnaire = await Questionnaire.create({
      title: `${treatment.name} Intake Form`,
      description: `Medical intake questionnaire for ${treatment.name} treatment`,
      checkoutStepPosition: -1,
      treatmentId: treatmentId,
      isTemplate,
      userId: userId ?? null,
    });

    // Step 1: How are you feeling?
    const step1 = await QuestionnaireStep.create({
      title: "How are you feeling?",
      description: "",
      stepOrder: 1,
      questionnaireId: questionnaire.id,
    });

    const question1 = await Question.create({
      questionText: "How are you feeling?",
      answerType: "select",
      isRequired: true,
      questionOrder: 1,
      stepId: step1.id,
    });

    await QuestionOption.bulkCreate([
      {
        optionText: "Low Energy",
        optionValue: "low_energy",
        optionOrder: 1,
        questionId: question1.id,
      },
      {
        optionText: "Brain Fog",
        optionValue: "brain_fog",
        optionOrder: 2,
        questionId: question1.id,
      },
      {
        optionText: "Bad sleep",
        optionValue: "bad_sleep",
        optionOrder: 3,
        questionId: question1.id,
      },
    ]);

    // Step 2: Treatment Information
    const step2 = await QuestionnaireStep.create({
      title: "Treatment Information",
      description:
        "Treatment Information 83% of limitless patients report that Performance medication makes them more motivated",
      stepOrder: 2,
      questionnaireId: questionnaire.id,
    });

    await Question.create({
      questionText: "Treatment Information",
      answerType: "text",
      isRequired: true,
      questionOrder: 1,
      stepId: step2.id,
    });

    // Step 3: What state do you live in?
    const step3 = await QuestionnaireStep.create({
      title: "Location Information",
      description: "",
      stepOrder: 3,
      questionnaireId: questionnaire.id,
    });

    await Question.create({
      questionText: "What state do you live in?",
      answerType: "select",
      isRequired: true,
      questionOrder: 1,
      stepId: step3.id,
    });

    // Step 4: Gender at birth
    const step4 = await QuestionnaireStep.create({
      title: "Personal Information",
      description: "",
      stepOrder: 4,
      questionnaireId: questionnaire.id,
    });

    const question4 = await Question.create({
      questionText: "What's your gender at birth?",
      answerType: "radio",
      isRequired: true,
      questionOrder: 1,
      stepId: step4.id,
    });

    await QuestionOption.bulkCreate([
      {
        optionText: "Male",
        optionValue: "male",
        optionOrder: 1,
        questionId: question4.id,
      },
      {
        optionText: "Female",
        optionValue: "female",
        optionOrder: 2,
        questionId: question4.id,
      },
    ]);

    // Step 5: Date of birth
    const step5 = await QuestionnaireStep.create({
      title: "Date of Birth",
      description: "",
      stepOrder: 5,
      questionnaireId: questionnaire.id,
    });

    await Question.create({
      questionText: "Date of birth",
      answerType: "date",
      isRequired: true,
      questionOrder: 1,
      stepId: step5.id,
    });

    // Step 6: Personal information
    const step6 = await QuestionnaireStep.create({
      title: "Personal information",
      description: "",
      stepOrder: 6,
      questionnaireId: questionnaire.id,
    });

    await Question.bulkCreate([
      {
        questionText: "First name",
        answerType: "text",
        isRequired: true,
        questionOrder: 1,
        stepId: step6.id,
      },
      {
        questionText: "Last name",
        answerType: "text",
        isRequired: true,
        questionOrder: 2,
        stepId: step6.id,
      },
      {
        questionText: "Email",
        answerType: "email",
        isRequired: true,
        questionOrder: 3,
        stepId: step6.id,
      },
      {
        questionText: "Phone number",
        answerType: "phone",
        isRequired: true,
        questionOrder: 4,
        stepId: step6.id,
      },
    ]);

    return questionnaire;
  }

  async getQuestionnaireByTreatment(treatmentId: string) {
    const baseQuery = {
      include: [
        {
          model: QuestionnaireStep,
          as: "steps",
          include: [
            {
              model: Question,
              as: "questions",
              include: [
                {
                  model: QuestionOption,
                  as: "options",
                },
              ],
            },
          ],
        },
      ],
      order: [
        [{ model: QuestionnaireStep, as: "steps" }, "stepOrder", "ASC"],
        [
          { model: QuestionnaireStep, as: "steps" },
          { model: Question, as: "questions" },
          "questionOrder",
          "ASC",
        ],
        [
          { model: QuestionnaireStep, as: "steps" },
          { model: Question, as: "questions" },
          { model: QuestionOption, as: "options" },
          "optionOrder",
          "ASC",
        ],
      ] as any,
    };

    const nonTemplate = await Questionnaire.findOne({
      where: { treatmentId, isTemplate: false },
      ...baseQuery,
      order: [["updatedAt", "DESC"], ...baseQuery.order],
    });

    if (nonTemplate) {
      return nonTemplate;
    }

    const template = await Questionnaire.findOne({
      where: { treatmentId },
      ...baseQuery,
      order: [["updatedAt", "DESC"], ...baseQuery.order],
    });

    if (!template) {
      throw new Error("Questionnaire not found for this treatment");
    }

    return template;
  }

  async deleteQuestionnaire(questionnaireId: string, userId: string) {
    const questionnaire = await Questionnaire.findByPk(questionnaireId, {
      include: [
        {
          model: QuestionnaireStep,
          as: "steps",
          include: [
            {
              model: Question,
              as: "questions",
              include: [
                {
                  model: QuestionOption,
                  as: "options",
                },
              ],
            },
          ],
        },
      ],
    });

    if (!questionnaire) {
      throw new Error("Questionnaire not found");
    }

<<<<<<< HEAD
    // Ownership and template rules
    if (questionnaire.isTemplate) {
      // Allow deleting standardized templates with no owner
      if (
        questionnaire.formTemplateType !== "standardized_template" ||
        questionnaire.userId !== null
      ) {
        throw new Error("Cannot delete template questionnaires");
      }
      // standardized_template with userId === null → permitted via tenant portal
    } else {
      // Non-templates must belong to the requesting user
      if (questionnaire.userId !== userId) {
        throw new Error("Questionnaire does not belong to your account");
      }
    }
=======
        // Ownership and template rules
        if (questionnaire.isTemplate) {
            // Allow deleting:
            // 1. standardized_template with no owner (tenant portal)
            // 2. normal type templates (product form templates - doctors can delete these)
            const isStandardizedWithNoOwner = questionnaire.formTemplateType === 'standardized_template' && questionnaire.userId === null;
            const isNormalTemplate = questionnaire.formTemplateType === 'normal' || questionnaire.formTemplateType === null;

            if (!isStandardizedWithNoOwner && !isNormalTemplate) {
                throw new Error('Cannot delete this type of template questionnaire');
            }
            // standardized_template with userId === null → permitted via tenant portal
            // normal templates → permitted (doctors can delete product form templates)
        } else {
            // Non-templates must belong to the requesting user
            if (questionnaire.userId !== userId) {
                throw new Error('Questionnaire does not belong to your account');
            }
        }
>>>>>>> 1fc474f6

    const sequelize = Questionnaire.sequelize;
    if (!sequelize) {
      throw new Error("Database connection not available");
    }

    const transaction: Transaction = await sequelize.transaction();

    try {
      const deletedIds = {
        questionnaireId: questionnaireId,
        steps: [] as string[],
        questions: [] as string[],
        questionOptions: [] as string[],
      };

      // Delete in reverse order due to foreign key constraints
      for (const step of questionnaire.steps || []) {
        for (const question of step.questions || []) {
          // Delete question options first (hard delete)
          if (question.options && question.options.length > 0) {
            const optionIds = question.options.map((opt) => opt.id);

            await QuestionOption.destroy({
              where: { questionId: question.id },
              transaction,
              force: true,
            });

            deletedIds.questionOptions.push(...optionIds);
          }

          // Then delete the question (hard delete)
          await Question.destroy({
            where: { id: question.id },
            transaction,
            force: true,
          });

          deletedIds.questions.push(question.id);
        }

        // Delete the step (hard delete)
        await QuestionnaireStep.destroy({
          where: { id: step.id },
          transaction,
          force: true,
        });

        deletedIds.steps.push(step.id);
      }

      // Finally delete the questionnaire (hard delete)
      await Questionnaire.destroy({
        where: { id: questionnaireId },
        transaction,
        force: true,
      });

      await transaction.commit();

      if (process.env.NODE_ENV === "development") {
        console.log("✅ Questionnaire deleted:", deletedIds.questionnaireId);
        console.log("📈 Total Quantities:");
        console.log("  - Total Questionnaires: 1");
        console.log("  - Total Steps:", deletedIds.steps.length);
        console.log("  - Total Questions:", deletedIds.questions.length);
        console.log(
          "  - Total Question Options:",
          deletedIds.questionOptions.length
        );
      }

      return {
        deleted: true,
        questionnaireId,
        deletedIds,
      };
    } catch (error) {
      await transaction.rollback();
      throw error;
    }
  }

  async reorderStep(
    stepId: string,
    direction: "up" | "down",
    userId: string
  ): Promise<QuestionnaireStep[]> {
    // Validate user permissions
    const step = await QuestionnaireStep.findByPk(stepId, {
      include: [
        {
          model: Questionnaire,
          where: { userId },
        },
      ],
    });

    if (!step) {
      throw new Error("Step not found or does not belong to your clinic");
    }

    // Get all steps in the same questionnaire with the same category
    const questionnaire = await Questionnaire.findByPk(step.questionnaireId);
    if (!questionnaire) {
      throw new Error("Questionnaire not found");
    }

    const allSteps = await QuestionnaireStep.findAll({
      where: {
        questionnaireId: questionnaire.id,
        category: step.category, // Only reorder within the same category
      },
      order: [["stepOrder", "ASC"]],
    });

    const currentIndex = allSteps.findIndex((s) => s.id === stepId);
    if (currentIndex === -1) {
      throw new Error("Step not found in questionnaire");
    }

    const targetIndex =
      direction === "up" ? currentIndex - 1 : currentIndex + 1;
    if (targetIndex < 0 || targetIndex >= allSteps.length) {
      throw new Error(`Cannot move step ${direction}`);
    }

    // Swap step orders
    const currentStep = allSteps[currentIndex];
    const targetStep = allSteps[targetIndex];

    if (!currentStep || !targetStep) {
      throw new Error("Step not found");
    }

    const tempOrder = currentStep.stepOrder;
    currentStep.stepOrder = targetStep.stepOrder;
    targetStep.stepOrder = tempOrder;

    // Update both steps in database
    await QuestionnaireStep.update(
      { stepOrder: currentStep.stepOrder },
      { where: { id: currentStep.id } }
    );

    await QuestionnaireStep.update(
      { stepOrder: targetStep.stepOrder },
      { where: { id: targetStep.id } }
    );

    // Return updated steps
    return await QuestionnaireStep.findAll({
      where: { questionnaireId: questionnaire.id },
      order: [["stepOrder", "ASC"]],
    });
  }

  async createQuestionnaire(userId: string, data: CreateQuestionnaireInput) {
    const { productId } = data;
    // Validate user is admin
    const user = await User.findByPk(userId);
    if (!user || user.role !== "admin") {
      return {
        success: false,
        error: "Only admins can create questionnaires",
      };
    }

    // Validate product if provided
    let product: any = null;
    if (productId) {
      product = await Product.findByPk(productId);
      if (!product) {
        return {
          success: false,
          error: "Product not found",
        };
      }
    }

    // Create questionnaire
    const questionnaire = await Questionnaire.create({
      title: data.title,
      description: data.description || null,
      checkoutStepPosition: data.checkoutStepPosition ?? -1,
      isTemplate: data.isTemplate ?? false,
      userId,
      color: data.color || null,
      productId: productId,
    });

    return {
      success: true,
      message: "Questionnaire created successfully",
      data: {
        questionnaire,
        product,
      },
    };
  }

  async updateQuestionnaire(userId: string, data: UpdateQuestionnaireInput) {
    const { id, productId, ...updateData } = data;

    // Validate user is admin
    const user = await User.findByPk(userId);
    if (!user || user.role !== "admin") {
      return {
        success: false,
        error: "Only admins can update questionnaires",
      };
    }

    // Find the questionnaire
    const questionnaire = await Questionnaire.findByPk(id);
    if (!questionnaire) {
      return {
        success: false,
        error: "Questionnaire not found",
      };
    }

    // Validate product if provided
    let product: any = null;
    if (productId !== undefined) {
      if (productId) {
        product = await Product.findByPk(productId);
        if (!product) {
          return {
            success: false,
            error: "Product not found",
          };
        }
      }
      // Update productId (can be set to null if productId is explicitly null)
      await questionnaire.update({ ...updateData, productId });
    } else {
      // Update without changing productId
      await questionnaire.update(updateData);
    }

    // Reload to get updated data
    await questionnaire.reload();

    // Get product if questionnaire has one
    if (questionnaire.productId) {
      product = await Product.findByPk(questionnaire.productId);
    }

    return {
      success: true,
      message: "Questionnaire updated successfully",
      data: {
        questionnaire,
        product,
      },
    };
  }
}

export default QuestionnaireService;<|MERGE_RESOLUTION|>--- conflicted
+++ resolved
@@ -13,7 +13,6 @@
 } from "@fuse/validators";
 
 class QuestionnaireService {
-<<<<<<< HEAD
   async createTemplate(input: {
     title: string;
     description?: string;
@@ -56,85 +55,11 @@
               model: Question,
               as: "questions",
               include: [
-=======
-
-    async createTemplate(input: {
-        title: string;
-        description?: string;
-        treatmentId?: string | null;
-        productId?: string | null;
-        category?: string | null;
-        formTemplateType?: 'normal' | 'user_profile' | 'doctor' | 'master_template' | 'standardized_template' | null;
-        createdById?: string | null;
-    }) {
-        return Questionnaire.create({
-            title: input.title,
-            description: input.description ?? null,
-            checkoutStepPosition: -1,
-            treatmentId: input.treatmentId ?? null,
-            productId: input.productId ?? null,
-            category: input.category ?? null,
-            formTemplateType: input.formTemplateType ?? null,
-            isTemplate: true,
-            userId: input.createdById ?? null,
-            personalizationQuestionsSetup: false,
-            createAccountQuestionsSetup: false,
-            doctorQuestionsSetup: false,
-        });
-    }
-
-    async listTemplates() {
-        return Questionnaire.findAll({
-            where: { isTemplate: true, formTemplateType: 'standardized_template' },
-            include: [
->>>>>>> 1fc474f6
                 {
                   model: QuestionOption,
                   as: "options",
                 },
-<<<<<<< HEAD
               ],
-=======
-            ],
-            order: [
-                [{ model: QuestionnaireStep, as: 'steps' }, 'stepOrder', 'ASC'],
-                [{ model: QuestionnaireStep, as: 'steps' }, { model: Question, as: 'questions' }, 'questionOrder', 'ASC'],
-                [
-                    { model: QuestionnaireStep, as: 'steps' },
-                    { model: Question, as: 'questions' },
-                    { model: QuestionOption, as: 'options' },
-                    'optionOrder',
-                    'ASC',
-                ],
-            ],
-        });
-    }
-
-    async listAllProductForms() {
-        return Questionnaire.findAll({
-            where: { isTemplate: true, formTemplateType: 'normal' },
-            attributes: ['id', 'title', 'description', 'productId', 'category', 'userId', 'createdAt', 'updatedAt'],
-            include: [
-                {
-                    model: User,
-                    as: 'user',
-                    attributes: ['id', 'email', 'firstName', 'lastName'],
-                    required: false,
-                },
-            ],
-            order: [['updatedAt', 'DESC']],
-        });
-    }
-
-    async listTemplatesByProduct(productId: string) {
-        // Return only the LATEST shared questionnaire for the product
-        // All brands should use the same questionnaire for a product
-        const latestQuestionnaire = await Questionnaire.findOne({
-            where: {
-                productId,
-                isTemplate: false, // Only return the actual product form, not saved templates
-                formTemplateType: 'normal',
->>>>>>> 1fc474f6
             },
           ],
         },
@@ -853,44 +778,29 @@
       throw new Error("Questionnaire not found");
     }
 
-<<<<<<< HEAD
     // Ownership and template rules
     if (questionnaire.isTemplate) {
-      // Allow deleting standardized templates with no owner
-      if (
-        questionnaire.formTemplateType !== "standardized_template" ||
-        questionnaire.userId !== null
-      ) {
-        throw new Error("Cannot delete template questionnaires");
+      // Allow deleting:
+      // 1. standardized_template with no owner (tenant portal)
+      // 2. normal type templates (product form templates - doctors can delete these)
+      const isStandardizedWithNoOwner =
+        questionnaire.formTemplateType === "standardized_template" &&
+        questionnaire.userId === null;
+      const isNormalTemplate =
+        questionnaire.formTemplateType === "normal" ||
+        questionnaire.formTemplateType === null;
+
+      if (!isStandardizedWithNoOwner && !isNormalTemplate) {
+        throw new Error("Cannot delete this type of template questionnaire");
       }
       // standardized_template with userId === null → permitted via tenant portal
+      // normal templates → permitted (doctors can delete product form templates)
     } else {
       // Non-templates must belong to the requesting user
       if (questionnaire.userId !== userId) {
         throw new Error("Questionnaire does not belong to your account");
       }
     }
-=======
-        // Ownership and template rules
-        if (questionnaire.isTemplate) {
-            // Allow deleting:
-            // 1. standardized_template with no owner (tenant portal)
-            // 2. normal type templates (product form templates - doctors can delete these)
-            const isStandardizedWithNoOwner = questionnaire.formTemplateType === 'standardized_template' && questionnaire.userId === null;
-            const isNormalTemplate = questionnaire.formTemplateType === 'normal' || questionnaire.formTemplateType === null;
-
-            if (!isStandardizedWithNoOwner && !isNormalTemplate) {
-                throw new Error('Cannot delete this type of template questionnaire');
-            }
-            // standardized_template with userId === null → permitted via tenant portal
-            // normal templates → permitted (doctors can delete product form templates)
-        } else {
-            // Non-templates must belong to the requesting user
-            if (questionnaire.userId !== userId) {
-                throw new Error('Questionnaire does not belong to your account');
-            }
-        }
->>>>>>> 1fc474f6
 
     const sequelize = Questionnaire.sequelize;
     if (!sequelize) {
