import "reflect-metadata";
import express from "express";
import helmet from "helmet";
import cors from "cors";
import multer from "multer";
import { initializeDatabase } from "./config/database";
import { MailsSender } from "./services/mailsSender";
// duplicate imports removed
import Treatment from "./models/Treatment";
import FormSectionTemplate from "./models/FormSectionTemplate";
import TenantProductForm from "./models/TenantProductForm";
import Product from "./models/Product";
import Order from "./models/Order";
import OrderItem from "./models/OrderItem";
import Payment from "./models/Payment";
import ShippingAddress from "./models/ShippingAddress";
import BrandSubscription, { BrandSubscriptionStatus } from "./models/BrandSubscription";
import BrandSubscriptionPlans from "./models/BrandSubscriptionPlans";
import { createJWTToken, authenticateJWT, getCurrentUser, extractTokenFromHeader, verifyJWTToken } from "./config/jwt";
import { uploadToS3, deleteFromS3, isValidImageFile, isValidFileSize } from "./config/s3";
import Stripe from "stripe";
import OrderService from "./services/order.service";
import UserService from "./services/user.service";
import TreatmentService from "./services/treatment.service";
import PaymentService from "./services/payment.service";
import ClinicService from "./services/clinic.service";
import { processStripeWebhook } from "./services/stripe/webhook";
import TreatmentProducts from "./models/TreatmentProducts";
import TreatmentPlan, { BillingInterval } from "./models/TreatmentPlan";
import ShippingOrder from "./models/ShippingOrder";
import QuestionnaireService from "./services/questionnaire.service";
import User from "./models/User";
import Clinic from "./models/Clinic";
import { Op } from "sequelize";
import QuestionnaireStepService from "./services/questionnaireStep.service";
import QuestionService from "./services/question.service";
import { StripeService } from "@fuse/stripe";
import {
  signInSchema,
  signUpSchema,
  updateProfileSchema,
  clinicUpdateSchema,
  productCreateSchema,
  productUpdateSchema,
  treatmentCreateSchema,
  treatmentUpdateSchema,
  treatmentPlanCreateSchema,
  treatmentPlanUpdateSchema,
  createPaymentIntentSchema,
  confirmPaymentSchema,
  treatmentSubscriptionSchema,
  clinicSubscriptionSchema,
  brandCheckoutSchema,
  brandPaymentIntentSchema,
  brandConfirmPaymentSchema,
  upgradeSubscriptionSchema,
  cancelSubscriptionSchema,
  questionnaireStepCreateSchema,
  questionnaireStepUpdateSchema,
  questionnaireStepOrderSchema,
  questionCreateSchema,
  questionUpdateSchema,
  questionOrderSchema,
  messageCreateSchema,
  patientUpdateSchema,
  brandTreatmentSchema,
  organizationUpdateSchema,
  updateSelectionSchema,
  paginationSchema,
  productGetSchema
} from "@fuse/validators";
import TreatmentPlanService from "./services/treatmentPlan.service";
import SubscriptionService from "./services/subscription.service";
import MDWebhookService from "./services/mdIntegration/MDWebhook.service";
import MDFilesService from "./services/mdIntegration/MDFiles.service";
import PharmacyWebhookService from "./services/pharmacy/webhook";
import BrandSubscriptionService from "./services/brandSubscription.service";
import MessageService from "./services/Message.service";
import formTemplateService from "./services/formTemplate.service";
import ProductService from "./services/product.service";
import { listTemplatesQuerySchema, assignTemplatesSchema } from "./validators/formTemplates";
import BrandTreatment from "./models/BrandTreatment";
import Questionnaire from "./models/Questionnaire";
import QuestionnaireStep from "./models/QuestionnaireStep";
import TenantProductService from "./services/tenantProduct.service";

// Helper function to generate unique clinic slug
async function generateUniqueSlug(clinicName: string, excludeId?: string): Promise<string> {
  // Generate base slug from clinic name
  const baseSlug = clinicName.toLowerCase()
    .replace(/[^a-z0-9]+/g, '-')
    .replace(/^-|-$/g, '');

  // Check if base slug is available
  const whereClause: any = { slug: baseSlug };
  if (excludeId) {
    whereClause.id = { [require('sequelize').Op.ne]: excludeId };
  }

  const existingClinic = await Clinic.findOne({ where: whereClause });

  if (!existingClinic) {
    return baseSlug;
  }

  // If base slug exists, try incremental numbers
  let counter = 1;
  while (true) {
    const slugWithNumber = `${baseSlug}-${counter}`;
    const whereClauseWithNumber: any = { slug: slugWithNumber };
    if (excludeId) {
      whereClauseWithNumber.id = { [require('sequelize').Op.ne]: excludeId };
    }

    const existingWithNumber = await Clinic.findOne({ where: whereClauseWithNumber });

    if (!existingWithNumber) {
      return slugWithNumber;
    }

    counter++;
  }
}

// Aptible SSL workaround - disable SSL certificate validation in production
// This is safe within Aptible's secure network environment
if (process.env.NODE_ENV === 'production') {
  process.env.NODE_TLS_REJECT_UNAUTHORIZED = '0';
}

const app = express();

// Initialize Stripe
if (!process.env.STRIPE_SECRET_KEY) {
  console.error('❌ STRIPE_SECRET_KEY environment variable is not set');
  console.log('Available env variables:', Object.keys(process.env).filter(key => key.includes('STRIPE')));
} else {
  console.log('✅ Stripe secret key found, initializing...');
}

const stripe = new Stripe(process.env.STRIPE_SECRET_KEY!, {
  apiVersion: '2025-08-27.basil',
});

// Validate APP_WEBHOOK_SECRET
if (!process.env.APP_WEBHOOK_SECRET) {
  console.error('❌ APP_WEBHOOK_SECRET environment variable is not set');
  process.exit(1);
}

// Configure multer for file uploads (store in memory)
const upload = multer({
  storage: multer.memoryStorage(),
  limits: {
    fileSize: 5 * 1024 * 1024, // 5MB limit
  },
  fileFilter: (req, file, cb) => {
    if (isValidImageFile(file.mimetype)) {
      cb(null, true);
    } else {
      cb(new Error('Invalid file type. Only JPEG, PNG, WebP images, and PDF files are allowed.'));
    }
  },
});

// HIPAA-compliant CORS configuration with explicit origin whitelisting
app.use(cors({
  origin: (origin, callback) => {
    // Allow requests with no origin (mobile apps, curl, Postman, etc.)
    if (!origin) return callback(null, true);

    const allowedOrigins = process.env.NODE_ENV === 'production'
      ? [
        process.env.FRONTEND_URL || 'https://app-95863.on-aptible.com',
        'https://app-95883.on-aptible.com', // Current frontend URL
        'http://3.140.178.30', // Add your frontend IP
        'https://unboundedhealth.xyz', // Add unboundedhealth.xyz
        'https://www.unboundedhealth.xyz'
      ]
      : ['http://localhost:3000', 'http://localhost:3002', 'http://localhost:3030', 'http://3.140.178.30', 'https://unboundedhealth.xyz']; // Allow local frontends, your IP, and unboundedhealth.xyz during development

    // Check if origin is in allowed list or matches patterns
    const isAllowed = allowedOrigins.includes(origin) ||
      (process.env.NODE_ENV === 'production' && /^https:\/\/app-\d+\.on-aptible\.com$/.test(origin)) ||
      // Allow clinic subdomains in development (e.g., g-health.localhost:3000, saboia.xyz.localhost:3000)
      (process.env.NODE_ENV === 'development' && /^http:\/\/[a-zA-Z0-9.-]+\.localhost:3000$/.test(origin)) ||
      // Allow production clinic domains (e.g., app.limitless.health, app.hims.com)
      (process.env.NODE_ENV === 'production' && /^https:\/\/app\.[a-zA-Z0-9-]+\.[a-zA-Z]{2,}$/.test(origin)) ||
      // Allow fuse.health root domain and any subdomain (e.g., https://limitless.fuse.health)
      (process.env.NODE_ENV === 'production' && /^https:\/\/([a-zA-Z0-9-]+\.)*fuse\.health$/.test(origin)) ||
      // Allow all subdomains of unboundedhealth.xyz (legacy support)
      /^https:\/\/[a-zA-Z0-9-]+\.unboundedhealth\.xyz$/.test(origin);

    if (isAllowed) {
      console.log(`✅ CORS allowed origin: ${origin}`);
      callback(null, true);
    } else {
      console.log(`❌ CORS blocked origin: ${origin}`);
      callback(new Error('Not allowed by CORS'));
    }
  },
  credentials: true, // Essential for cookies
  methods: ['GET', 'POST', 'PUT', 'DELETE', 'OPTIONS'],
  allowedHeaders: ['Content-Type', 'Authorization', 'Cookie'],
  exposedHeaders: ['Set-Cookie'],
}));

app.use(helmet());

// Conditional JSON parsing - exclude webhook paths that need raw body
app.use((req, res, next) => {
  if (req.path === '/webhook/stripe') {
    next(); // Skip JSON parsing for Stripe webhook
  } else {
    express.json()(req, res, next); // Apply JSON parsing for all other routes
  }
});

// No session middleware needed for JWT

// Health check endpoint
app.get("/healthz", (_req, res) => res.status(200).send("ok"));

// Auth routes
app.post("/auth/signup", async (req, res) => {
  try {
    const validation = signUpSchema.safeParse(req.body);
    if (!validation.success) {
      return res.status(400).json({
        success: false,
        message: "Validation failed",
        errors: validation.error.errors
      });
    }

    const { firstName, lastName, email, password, role, dateOfBirth, phoneNumber, clinicName, clinicId, website, businessType } = validation.data;

    // Validate clinic name for providers/brands (both require clinics)
    if ((role === 'provider' || role === 'brand') && !clinicName?.trim()) {
      return res.status(400).json({
        success: false,
        message: "Clinic name is required for providers and brand users"
      });
    }

    // Check if user already exists
    console.log('🔍 Checking if user exists with email:', email);
    const existingUser = await User.findByEmail(email);
    if (existingUser) {
      console.log('❌ User already exists with email:', email);
      return res.status(409).json({
        success: false,
        message: "User with this email already exists"
      });
    }
    console.log('✅ No existing user found, proceeding with registration');

    // Handle clinic association
    let clinic = null;
    let finalClinicId = clinicId; // Use provided clinicId from request body

    // Create clinic if user is a healthcare provider and no clinicId provided
    if ((role === 'provider' || role === 'brand') && clinicName && !clinicId) {
      console.log('🏥 Creating clinic with name:', clinicName);

      // Generate unique slug
      const slug = await generateUniqueSlug(clinicName.trim());

      clinic = await Clinic.create({
        name: clinicName.trim(),
        slug: slug,
        logo: '', // Default empty logo, can be updated later
        businessType: businessType || null,
      });

      finalClinicId = clinic.id;
      console.log('✅ Clinic created successfully with ID:', clinic.id);
      console.log('🏥 Created clinic details:', { id: clinic.id, name: clinic.name, slug: clinic.slug });
    } else if (clinicId) {
      console.log('🔗 Associating user with existing clinic ID:', clinicId);
    }

    // Map frontend role to backend role
    let mappedRole: 'patient' | 'doctor' | 'admin' | 'brand' = 'patient'; // default
    if (role === 'provider') {
      mappedRole = 'doctor';
    } else if (role === 'admin') {
      mappedRole = 'admin';
    } else if (role === 'brand') {
      mappedRole = 'brand';
    }

    // Create new user in database
    console.log('🚀 Creating new user with data:', { firstName, lastName, email, role: mappedRole, dob: dateOfBirth, phoneNumber, website, finalClinicId });
    const user = await User.createUser({
      firstName,
      lastName,
      email,
      password,
      role: mappedRole,
      dob: dateOfBirth,
      phoneNumber,
      website,
      businessType,
    });

    const isDevelopment = process.env.NODE_ENV === 'development';

    if (isDevelopment) {
      console.log('🧪 Development mode detected: auto-activating new user');
      await user.update({
        activated: true,
        activationToken: null,
        activationTokenExpiresAt: null,
      });
    }

    // Associate user with clinic if one is provided
    if (finalClinicId) {
      user.clinicId = finalClinicId;
      await user.save();
      console.log('🔗 User associated with clinic ID:', finalClinicId);
    }

    console.log('✅ User created successfully with ID:', user.id);
    console.log('👤 Created user details:', user.toSafeJSON());

    // Generate activation token and send verification email
    const activationToken = user.generateActivationToken();
    await user.save();

    console.log('🔑 Generated activation token for user:', user.email);

    // Send verification email
    const emailSent = await MailsSender.sendVerificationEmail(
      user.email,
      activationToken,
      user.firstName
    );

    if (emailSent) {
      console.log('📧 Verification email sent successfully');
    } else {
      console.log('❌ Failed to send verification email, but user was created');
    }

    res.status(201).json({
      success: true,
      message: "User registered successfully. Please check your email to activate your account.",
      user: user.toSafeJSON(), // Return safe user data
      emailSent: emailSent
    });

  } catch (error: any) {
    // HIPAA Compliance: Don't log the actual error details that might contain PHI
    console.error('Registration error occurred:', error.name);

    // Handle specific database errors
    if (error.name === 'SequelizeUniqueConstraintError') {
      return res.status(409).json({
        success: false,
        message: "User with this email already exists"
      });
    }

    if (error.name === 'SequelizeValidationError') {
      return res.status(400).json({
        success: false,
        message: "Invalid user data provided"
      });
    }

    res.status(500).json({
      success: false,
      message: "Registration failed. Please try again."
    });
  }
});

app.post("/auth/signin", async (req, res) => {
  try {
    // Validate request body
    const validation = signInSchema.safeParse(req.body);

    if (!validation.success) {
      return res.status(400).json({
        success: false,
        message: "Validation failed",
        errors: validation.error.format()
      });
    }

    const { email, password } = validation.data;

    // Find user by email
    const user = await User.findByEmail(email);
    if (!user) {
      return res.status(401).json({
        success: false,
        message: "Invalid email or password"
      });
    }

    // Validate password
    const isValidPassword = await user.validatePassword(password);
    if (!isValidPassword) {
      return res.status(401).json({
        success: false,
        message: "Invalid email or password"
      });
    }

    // Check if user account is activated
    if (!user.activated) {
      return res.status(401).json({
        success: false,
        message: "Please check your email and activate your account before signing in.",
        needsActivation: true
      });
    }

    // Update last login time
    await user.updateLastLogin();

    // Create JWT token
    const token = createJWTToken(user);

    console.log('JWT token created for user:', user.email); // Safe to log email for development

    res.status(200).json({
      success: true,
      message: "Authentication successful",
      token: token,
      user: user.toSafeJSON()
    });

  } catch (error) {
    console.error('Authentication error occurred');
    res.status(500).json({
      success: false,
      message: "Authentication failed. Please try again."
    });
  }
});

// Email verification endpoint
app.get("/auth/verify-email", async (req, res) => {
  try {
    const { token } = req.query;

    if (!token || typeof token !== 'string') {
      return res.status(400).json({
        success: false,
        message: "Verification token is required"
      });
    }

    // Find user with this activation token
    const user = await User.findOne({
      where: {
        activationToken: token
      }
    });

    if (!user) {
      return res.status(400).json({
        success: false,
        message: "Invalid verification token"
      });
    }

    // Check if token is valid and not expired
    if (!user.isActivationTokenValid(token)) {
      return res.status(400).json({
        success: false,
        message: "Verification token has expired. Please request a new one."
      });
    }

    // Check if user is already activated
    if (user.activated) {
      console.log('✅ User already activated, logging them in:', user.email);

      // Create JWT token for automatic login
      const authToken = createJWTToken(user);

      return res.status(200).json({
        success: true,
        message: "Account is already activated! You are now logged in.",
        token: authToken,
        user: user.toSafeJSON()
      });
    }

    // Activate the user
    await user.activate();
    console.log('✅ User activated successfully:', user.email);

    // Send welcome email
    await MailsSender.sendWelcomeEmail(user.email, user.firstName);

    // Create JWT token for automatic login
    const authToken = createJWTToken(user);

    res.status(200).json({
      success: true,
      message: "Account activated successfully! You are now logged in.",
      token: authToken,
      user: user.toSafeJSON()
    });

  } catch (error) {
    console.error('Email verification error occurred:', error);
    res.status(500).json({
      success: false,
      message: "Verification failed. Please try again."
    });
  }
});

app.post("/auth/signout", async (_req, res) => {
  try {
    // With JWT, signout is handled client-side by removing the token
    // No server-side session to destroy
    res.status(200).json({
      success: true,
      message: "Signed out successfully"
    });
  } catch (error) {
    console.error('Sign out error occurred');
    res.status(500).json({
      success: false,
      message: "Sign out failed"
    });
  }
});

app.get("/auth/me", authenticateJWT, async (req, res) => {
  try {
    // Get user data from JWT
    const currentUser = getCurrentUser(req);

    // Optionally fetch fresh user data from database
    const user = await User.findByPk(currentUser?.id);
    if (!user) {
      // User was deleted from database but JWT token still exists
      return res.status(401).json({
        success: false,
        message: "User not found"
      });
    }

    res.status(200).json({
      success: true,
      user: user.toSafeJSON()
    });

  } catch (error) {
    console.error('Auth check error occurred');
    res.status(500).json({
      success: false,
      message: "Auth check failed"
    });
  }
});

// User profile update endpoint
app.put("/auth/profile", authenticateJWT, async (req, res) => {
  try {
    const currentUser = getCurrentUser(req);
    if (!currentUser) {
      return res.status(401).json({
        success: false,
        message: "Not authenticated"
      });
    }

    // Validate request body using updateProfileSchema
    const validation = updateProfileSchema.safeParse(req.body);
    if (!validation.success) {
      return res.status(400).json({
        success: false,
        message: "Validation failed",
        errors: validation.error.errors
      });
    }


    const { firstName, lastName, phoneNumber, dob, address, city, state, zipCode,
      selectedPlanCategory, selectedPlanType, selectedPlanName, selectedPlanPrice,
      selectedDownpaymentType, selectedDownpaymentName, selectedDownpaymentPrice, planSelectionTimestamp } = validation.data;


    // Check if this is a plan selection request (doesn't require firstName/lastName)
    const isPlanSelection = selectedPlanCategory && selectedPlanType;

    // HIPAA Compliance: Validate required fields for profile updates
    if (!isPlanSelection && (!firstName || !lastName)) {
      return res.status(400).json({
        success: false,
        message: "First name and last name are required for profile updates"
      })
    }

    // Find user in database
    const user = await User.findByPk(currentUser.id, {
      include: [Clinic],
    });
    if (!user) {
      return res.status(404).json({
        success: false,
        message: "User not found"
      });
    }

    // Prepare update data based on what's being updated
    const updateData: any = {};

    // Update profile fields if provided
    if (firstName && lastName) {
      updateData.firstName = firstName.trim();
      updateData.lastName = lastName.trim();
    }

    if (phoneNumber !== undefined) updateData.phoneNumber = phoneNumber?.trim() || null;
    if (dob !== undefined) updateData.dob = dob?.trim() || null;
    if (address !== undefined) updateData.address = address?.trim() || null;
    if (city !== undefined) updateData.city = city?.trim() || null;
    if (state !== undefined) updateData.state = state?.trim() || null;
    if (zipCode !== undefined) updateData.zipCode = zipCode?.trim() || null;

    // Update plan selection fields if provided
    if (selectedPlanCategory !== undefined) updateData.selectedPlanCategory = selectedPlanCategory?.trim() || null;
    if (selectedPlanType !== undefined) updateData.selectedPlanType = selectedPlanType?.trim() || null;
    if (selectedPlanName !== undefined) updateData.selectedPlanName = selectedPlanName?.trim() || null;
    if (selectedPlanPrice !== undefined) updateData.selectedPlanPrice = selectedPlanPrice || null;
    if (selectedDownpaymentType !== undefined) updateData.selectedDownpaymentType = selectedDownpaymentType?.trim() || null;
    if (selectedDownpaymentName !== undefined) updateData.selectedDownpaymentName = selectedDownpaymentName?.trim() || null;
    if (selectedDownpaymentPrice !== undefined) updateData.selectedDownpaymentPrice = selectedDownpaymentPrice || null;
    if (planSelectionTimestamp !== undefined) updateData.planSelectionTimestamp = planSelectionTimestamp ? new Date(planSelectionTimestamp) : null;

    // Update user with the prepared data
    await user.update(updateData);

    console.log('Profile updated for user:', user.email); // Safe - no PHI

    res.status(200).json({
      success: true,
      message: "Profile updated successfully",
      user: user.toSafeJSON()
    });

  } catch (error) {
    console.error('Profile update error occurred');
    res.status(500).json({
      success: false,
      message: "Failed to update profile"
    });
  }
});

// Clinic routes
// Public endpoint to get clinic by slug (for subdomain routing)
app.get("/clinic/by-slug/:slug", async (req, res) => {
  try {
    const { slug } = req.params;

    const clinic = await Clinic.findOne({
      where: { slug },
      attributes: ['id', 'name', 'slug', 'logo'] // Only return public fields
    });

    if (!clinic) {
      return res.status(404).json({
        success: false,
        message: "Clinic not found"
      });
    }

    console.log(`✅ Clinic found by slug "${slug}":`, clinic.name);

    res.json({
      success: true,
      data: clinic
    });

  } catch (error) {
    console.error('❌ Error fetching clinic by slug:', error);
    res.status(500).json({
      success: false,
      message: "Internal server error"
    });
  }
});

app.get("/clinic/:id", authenticateJWT, async (req, res) => {
  try {
    const { id } = req.params;
    const currentUser = getCurrentUser(req);

    if (!currentUser) {
      return res.status(401).json({
        success: false,
        message: "Not authenticated"
      });
    }

    // Fetch full user data from database to get clinicId
    const user = await User.findByPk(currentUser.id);
    if (!user) {
      return res.status(401).json({
        success: false,
        message: "User not found"
      });
    }

    // Only allow users to access their own clinic data (doctors and patients)
    if (user.clinicId !== id) {
      return res.status(403).json({
        success: false,
        message: "Access denied"
      });
    }

    const clinic = await Clinic.findByPk(id);
    if (!clinic) {
      return res.status(404).json({
        success: false,
        message: "Clinic not found"
      });
    }

    res.status(200).json({
      success: true,
      data: {
        id: clinic.id,
        name: clinic.name,
        slug: clinic.slug,
        logo: clinic.logo,
      }
    });

  } catch (error) {
    console.error('Error fetching clinic data');
    res.status(500).json({
      success: false,
      message: "Failed to fetch clinic data"
    });
  }
});

app.put("/clinic/:id", authenticateJWT, async (req, res) => {
  try {
    const { id } = req.params;
    const currentUser = getCurrentUser(req);

    if (!currentUser) {
      return res.status(401).json({
        success: false,
        message: "Not authenticated"
      });
    }

    // Validate request body using clinicUpdateSchema
    const validation = clinicUpdateSchema.safeParse(req.body);
    if (!validation.success) {
      return res.status(400).json({
        success: false,
        message: "Validation failed",
        errors: validation.error.errors
      });
    }

    const { name, logo } = validation.data;

    // Fetch full user data from database to get clinicId
    const user = await User.findByPk(currentUser.id);
    if (!user) {
      return res.status(401).json({
        success: false,
        message: "User not found"
      });
    }

    // Only allow doctors and brand users to update clinic data, and only their own clinic
    if ((user.role !== 'doctor' && user.role !== 'brand') || user.clinicId !== id) {
      return res.status(403).json({
        success: false,
        message: "Access denied"
      });
    }

    // Validate input
    if (!name || !name.trim()) {
      return res.status(400).json({
        success: false,
        message: "Clinic name is required"
      });
    }

    const clinic = await Clinic.findByPk(id);
    if (!clinic) {
      return res.status(404).json({
        success: false,
        message: "Clinic not found"
      });
    }

    // Generate new slug if name changed
    let newSlug = clinic.slug;
    if (name.trim() !== clinic.name) {
      newSlug = await generateUniqueSlug(name.trim(), clinic.id);
      console.log('🏷️ Generated new slug:', newSlug);
    }

    // Update clinic data
    await clinic.update({
      name: name.trim(),
      slug: newSlug,
      logo: logo?.trim() || '',
    });

    console.log('🏥 Clinic updated:', { id: clinic.id, name: clinic.name, slug: clinic.slug });

    res.status(200).json({
      success: true,
      message: "Clinic updated successfully",
      data: {
        id: clinic.id,
        name: clinic.name,
        slug: clinic.slug,
        logo: clinic.logo,
      }
    });

  } catch (error) {
    console.error('Error updating clinic data');
    res.status(500).json({
      success: false,
      message: "Failed to update clinic data"
    });
  }
});

// Clinic logo upload endpoint
app.post("/clinic/:id/upload-logo", authenticateJWT, upload.single('logo'), async (req, res) => {
  try {
    const { id } = req.params;
    const currentUser = getCurrentUser(req);

    if (!currentUser) {
      return res.status(401).json({
        success: false,
        message: "Not authenticated"
      });
    }

    // Fetch full user data from database to get clinicId
    const user = await User.findByPk(currentUser.id);
    if (!user) {
      return res.status(401).json({
        success: false,
        message: "User not found"
      });
    }

    // Only allow doctors and brand users to upload logos for their own clinic
    if ((user.role !== 'doctor' && user.role !== 'brand') || user.clinicId !== id) {
      return res.status(403).json({
        success: false,
        message: "Access denied"
      });
    }

    // Check if file was uploaded
    if (!req.file) {
      return res.status(400).json({
        success: false,
        message: "No file uploaded"
      });
    }

    // Validate file size (additional check)
    if (!isValidFileSize(req.file.size)) {
      return res.status(400).json({
        success: false,
        message: "File too large. Maximum size is 5MB."
      });
    }

    const clinic = await Clinic.findByPk(id);
    if (!clinic) {
      return res.status(404).json({
        success: false,
        message: "Clinic not found"
      });
    }

    // Delete old logo from S3 if it exists
    if (clinic.logo && clinic.logo.trim() !== '') {
      try {
        await deleteFromS3(clinic.logo);
        console.log('🗑️ Old logo deleted from S3');
      } catch (error) {
        console.error('Warning: Failed to delete old logo from S3:', error);
        // Don't fail the entire request if deletion fails
      }
    }

    // Upload new logo to S3
    const logoUrl = await uploadToS3(
      req.file.buffer,
      req.file.originalname,
      req.file.mimetype
    );

    // Update clinic with new logo URL
    await clinic.update({ logo: logoUrl });

    console.log('🏥 Logo uploaded for clinic:', { id: clinic.id, logoUrl });

    res.status(200).json({
      success: true,
      message: "Logo uploaded successfully",
      data: {
        id: clinic.id,
        name: clinic.name,
        slug: clinic.slug,
        logo: clinic.logo,
      }
    });

  } catch (error) {
    console.error('Error uploading logo:', error);
    res.status(500).json({
      success: false,
      message: "Failed to upload logo"
    });
  }
});

// Get tenants (clinics) with their owners
app.get("/tenants", authenticateJWT, async (req, res) => {
  try {
    const currentUser = getCurrentUser(req);
    if (!currentUser) {
      return res.status(401).json({ success: false, message: "Not authenticated" });
    }

    const page = parseInt(req.query.page as string) || 1;
    const limit = parseInt(req.query.limit as string) || 10;

    const result = await clinicService.listTenants({ page, limit });

    if (result.success) {
      res.status(200).json(result);
    } else {
      res.status(400).json(result);
    }
  } catch (error) {
    console.error('Error fetching tenants:', error);
    res.status(500).json({ 
      success: false, 
      message: "Internal server error" 
    });
  }
});

// Get single tenant by ID
app.get("/tenants/:id", authenticateJWT, async (req, res) => {
  try {
    const currentUser = getCurrentUser(req);
    if (!currentUser) {
      return res.status(401).json({ success: false, message: "Not authenticated" });
    }

    const { id } = req.params;
    const result = await clinicService.getTenantById(id);

    if (result.success) {
      res.status(200).json(result);
    } else {
      res.status(404).json(result);
    }
  } catch (error) {
    console.error('Error fetching tenant:', error);
    res.status(500).json({ 
      success: false, 
      message: "Internal server error" 
    });
  }
});

// Products by clinic endpoint
app.get("/products/by-clinic/:clinicId", authenticateJWT, async (req, res) => {
  try {
    const { clinicId } = req.params;
    const currentUser = getCurrentUser(req);

    if (!currentUser) {
      return res.status(401).json({
        success: false,
        message: "Not authenticated"
      });
    }

    // Fetch full user data from database to get role
    const user = await User.findByPk(currentUser.id);
    if (!user) {
      return res.status(401).json({
        success: false,
        message: "User not found"
      });
    }

    // Only allow doctors and brand users to access products for their own clinic
    if (user.role !== 'doctor' && user.role !== 'brand') {
      return res.status(403).json({
        success: false,
        message: `Access denied. Only doctors and brand users can access products. Your role: ${user.role}`
      });
    }

    // Verify the user has access to this clinic
    if (user.clinicId !== clinicId) {
      return res.status(403).json({
        success: false,
        message: "Access denied. You can only access products for your own clinic."
      });
    }

    console.log(`🛍️ Fetching products for clinic: ${clinicId}, user role: ${user.role}, user clinicId: ${user.clinicId}`);

    // First, let's see all products in the database for debugging
    const allProducts = await Product.findAll({
      include: [
        {
          model: Treatment,
          as: 'treatments',
          through: { attributes: [] },
          attributes: ['id', 'name'],
        }
      ],
      order: [['name', 'ASC']]
    });

    console.log(`📊 Total products in database: ${allProducts.length}`);

    // Fetch products that belong to this clinic (both with matching clinicId and legacy products)
    let products = [];

    // First, get products with matching clinicId
    const directProducts = await Product.findAll({
      where: { clinicId },
      include: [
        {
          model: Treatment,
          as: 'treatments',
          through: { attributes: [] },
          attributes: ['id', 'name'],
        }
      ],
      order: [['name', 'ASC']]
    });

    console.log(`✅ Found ${directProducts.length} products with matching clinicId ${clinicId}`);
    products.push(...directProducts);

    // Also get legacy products (without clinicId) that are associated with treatments from this clinic
    if (user.clinicId) {
      const legacyProducts = await Product.findAll({
        where: { clinicId: null },
        include: [
          {
            model: Treatment,
            as: 'treatments',
            where: { clinicId: user.clinicId }, // Only treatments from user's clinic
            through: { attributes: [] },
            attributes: ['id', 'name'],
          }
        ],
        order: [['name', 'ASC']]
      });

      // Filter out products that don't have treatments from this clinic
      const filteredLegacyProducts = legacyProducts.filter(product =>
        product.treatments && product.treatments.length > 0
      );

      if (filteredLegacyProducts.length > 0) {
        console.log(`🔄 Found ${filteredLegacyProducts.length} legacy products (without clinicId) associated with treatments from clinic ${user.clinicId}`);
        products.push(...filteredLegacyProducts);
      }

      // As a comprehensive fallback, also get any products that have treatments from this clinic
      // (this catches products that might have clinicId set to something else or null)
      const allClinicProducts = await Product.findAll({
        include: [
          {
            model: Treatment,
            as: 'treatments',
            where: { clinicId: user.clinicId },
            through: { attributes: [] },
            attributes: ['id', 'name'],
          }
        ],
        order: [['name', 'ASC']]
      });

      const comprehensiveFilteredProducts = allClinicProducts.filter(product =>
        product.treatments && product.treatments.length > 0 &&
        !products.some(p => p.id === product.id) // Don't duplicate products already found
      );

      if (comprehensiveFilteredProducts.length > 0) {
        console.log(`🔄 Found ${comprehensiveFilteredProducts.length} additional products through comprehensive treatments search`);
        products.push(...comprehensiveFilteredProducts);
      }
    }

    // Remove duplicates based on product ID
    const uniqueProducts = products.filter((product, index, self) =>
      index === self.findIndex(p => p.id === product.id)
    );

    console.log(`📊 Total unique products found: ${uniqueProducts.length} (from ${products.length} before deduplication)`);

    // Transform data to match frontend expectations
    const transformedProducts = uniqueProducts.map(product => ({
      id: product.id,
      name: product.name,
      price: product.price,
      pharmacyProductId: product.pharmacyProductId,
      dosage: product.dosage,
      imageUrl: product.imageUrl,
      active: true, // Default to active since Product model doesn't have active field
      createdAt: product.createdAt,
      updatedAt: product.updatedAt,
      treatments: product.treatments || []
    }));

    res.status(200).json({
      success: true,
      message: "Products retrieved successfully",
      data: transformedProducts
    });

  } catch (error) {
    console.error('Error fetching products by clinic:', error);
    res.status(500).json({
      success: false,
      message: "Failed to fetch products"
    });
  }
});

// Single product endpoint
app.get("/products/:id", async (req, res) => {
  try {
    const { id } = req.params;

    // Support special virtual id "new" so the admin UI can preload defaults without hitting the DB
    if (id === "new") {
      return res.status(200).json({
        success: true,
        data: null,
      });
    }

    const token = extractTokenFromHeader(req.headers.authorization);
    if (!token) {
      return res.status(401).json({
        success: false,
        message: "Not authenticated"
      });
    }

    const payload = verifyJWTToken(token);

    if (!payload) {
      return res.status(401).json({
        success: false,
        message: "Invalid or expired token"
      });
    }

    // Fetch full user data from database to get role
    const user = await User.findByPk(payload.userId);
    if (!user) {
      return res.status(401).json({
        success: false,
        message: "User not found"
      });
    }

    // Only allow doctors and brand users to access products
    if (user.role !== 'doctor' && user.role !== 'brand') {
      return res.status(403).json({
        success: false,
        message: `Access denied. Only doctors and brand users can access products. Your role: ${user.role}`
      });
    }

    console.log(`🛍️ Fetching single product: ${id}, user role: ${user.role}`);

    // Fetch product with associated treatments
    const product = await Product.findByPk(id, {
      include: [
        {
          model: Treatment,
          as: 'treatments',
          through: { attributes: [] }, // Don't include junction table attributes
          attributes: ['id', 'name'] // Only include needed fields
        }
      ]
    });

    if (!product) {
      return res.status(404).json({
        success: false,
        message: "Product not found"
      });
    }

    // Transform data to match frontend expectations
    const transformedProduct = {
      id: product.id,
      name: product.name,
      price: product.price,
      pharmacyProductId: product.pharmacyProductId,
      dosage: product.dosage,
      description: product.description,
      activeIngredients: product.activeIngredients,
      imageUrl: product.imageUrl,
      active: true, // Default to active since Product model doesn't have active field
      createdAt: product.createdAt,
      updatedAt: product.updatedAt,
      treatments: product.treatments || []
    };

    res.status(200).json({
      success: true,
      message: "Product retrieved successfully",
      data: transformedProduct
    });

  } catch (error) {
    console.error('Error fetching product:', error);
    res.status(500).json({
      success: false,
      message: "Failed to fetch product"
    });
  }
});

// Create product endpoint
app.post("/products", authenticateJWT, async (req, res) => {
  try {
    const currentUser = getCurrentUser(req);

    if (!currentUser) {
      return res.status(401).json({
        success: false,
        message: "Not authenticated"
      });
    }

    // Validate request body using productCreateSchema
    const validation = productCreateSchema.safeParse(req.body);
    if (!validation.success) {
      return res.status(400).json({
        success: false,
        message: "Validation failed",
        errors: validation.error.errors
      });
    }

    const { name, price, description, pharmacyProductId, dosage, activeIngredients, active } = validation.data;

    // Fetch full user data from database to get role and clinicId
    const user = await User.findByPk(currentUser.id);
    if (!user) {
      return res.status(401).json({
        success: false,
        message: "User not found"
      });
    }

    // Only allow doctors and brand users to create products
    if (user.role !== 'doctor' && user.role !== 'brand') {
      return res.status(403).json({
        success: false,
        message: `Access denied. Only doctors and brand users can create products. Your role: ${user.role}`
      });
    }

    console.log(`🛍️ Creating product for clinic: ${user.clinicId}, user role: ${user.role}`);

    // Create the product
    const newProduct = await Product.create({
      name,
      price: price,
      description,
      pharmacyProductId,
      dosage,
      activeIngredients: activeIngredients || [],
      active: active !== undefined ? active : true,
      clinicId: user.clinicId,
      imageUrl: '' // Set empty string as default since imageUrl is now nullable
    });

    console.log('✅ Product created successfully:', { id: newProduct.id, name: newProduct.name });

    res.status(201).json({
      success: true,
      message: "Product created successfully",
      data: newProduct
    });

  } catch (error) {
    console.error('Error creating product:', error);
    res.status(500).json({
      success: false,
      message: "Failed to create product"
    });
  }
});

// Delete product endpoint
app.delete("/products/:id", authenticateJWT, async (req, res) => {
  try {
    const { id } = req.params;
    const currentUser = getCurrentUser(req);

    if (!currentUser) {
      return res.status(401).json({
        success: false,
        message: "Not authenticated"
      });
    }

    // Fetch full user data from database to get role and clinicId
    const user = await User.findByPk(currentUser.id);
    if (!user) {
      return res.status(401).json({
        success: false,
        message: "User not found"
      });
    }

    // Only allow doctors and brand users to delete products
    if (user.role !== 'doctor' && user.role !== 'brand') {
      return res.status(403).json({
        success: false,
        message: `Access denied. Only doctors and brand users can delete products. Your role: ${user.role}`
      });
    }

    console.log(`🗑️ Deleting product: ${id}, user role: ${user.role}`);

    // Find the product
    const product = await Product.findByPk(id);
    if (!product) {
      return res.status(404).json({
        success: false,
        message: "Product not found"
      });
    }

    // Delete associated image from S3 if it exists
    if (product.imageUrl && product.imageUrl.trim() !== '') {
      try {
        await deleteFromS3(product.imageUrl);
        console.log('🗑️ Product image deleted from S3');
      } catch (error) {
        console.error('Warning: Failed to delete product image from S3:', error);
        // Don't fail the entire request if image deletion fails
      }
    }

    // Delete the product
    try {
      await product.destroy();
      console.log('✅ Product deleted successfully:', { id: product.id, name: product.name });
    } catch (deleteError) {
      console.error('Error deleting product from database:', deleteError);
      return res.status(400).json({
        success: false,
        message: "Cannot delete product because it is being used by treatments. Please remove it from all treatments first."
      });
    }

    res.status(200).json({
      success: true,
      message: "Product deleted successfully"
    });

  } catch (error) {
    console.error('Error deleting product:', error);
    res.status(500).json({
      success: false,
      message: "Failed to delete product"
    });
  }
});

// Update product endpoint
app.put("/products/:id", authenticateJWT, async (req, res) => {
  try {
    const { id } = req.params;
    const currentUser = getCurrentUser(req);

    if (!currentUser) {
      return res.status(401).json({
        success: false,
        message: "Not authenticated"
      });
    }

    // Validate request body using productUpdateSchema
    const validation = productUpdateSchema.safeParse(req.body);
    if (!validation.success) {
      return res.status(400).json({
        success: false,
        message: "Validation failed",
        errors: validation.error.errors
      });
    }

    const { name, price, description, pharmacyProductId, dosage, activeIngredients, active } = validation.data;

    // Fetch full user data from database to get role
    const user = await User.findByPk(currentUser.id);
    if (!user) {
      return res.status(401).json({
        success: false,
        message: "User not found"
      });
    }

    // Only allow doctors and brand users to update products
    if (user.role !== 'doctor' && user.role !== 'brand') {
      return res.status(403).json({
        success: false,
        message: `Access denied. Only doctors and brand users can update products. Your role: ${user.role}`
      });
    }

    console.log(`🛍️ Updating product: ${id}, user role: ${user.role}`);

    // Find the product
    const product = await Product.findByPk(id);
    if (!product) {
      return res.status(404).json({
        success: false,
        message: "Product not found"
      });
    }

    // Update the product
    const updatedProduct = await product.update({
      name,
      price: price,
      description,
      pharmacyProductId,
      dosage,
      activeIngredients: activeIngredients || [],
      active: active !== undefined ? active : true,
      // Only update imageUrl if it's explicitly provided in the request
      ...(req.body.imageUrl !== undefined && { imageUrl: req.body.imageUrl })
    });

    console.log('✅ Product updated successfully:', { id: updatedProduct.id, name: updatedProduct.name });

    res.status(200).json({
      success: true,
      message: "Product updated successfully",
      data: updatedProduct
    });

  } catch (error) {
    console.error('Error updating product:', error);
    res.status(500).json({
      success: false,
      message: "Failed to update product"
    });
  }
});

// Product image upload endpoint
app.post("/products/:id/upload-image", authenticateJWT, upload.single('image'), async (req, res) => {
  try {
    const { id } = req.params;
    const currentUser = getCurrentUser(req);

    if (!currentUser) {
      return res.status(401).json({
        success: false,
        message: "Not authenticated"
      });
    }

    // Fetch full user data from database to get role
    const user = await User.findByPk(currentUser.id);
    if (!user) {
      return res.status(401).json({
        success: false,
        message: "User not found"
      });
    }

    // Only allow doctors and brand users to upload product images for their own clinic's products
    if (user.role !== 'doctor' && user.role !== 'brand') {
      return res.status(403).json({
        success: false,
        message: "Only doctors and brand users can upload product images"
      });
    }

    // Check if this is a removal request (no file provided)
    const removeImage = req.body && typeof req.body === 'object' && 'removeImage' in req.body && req.body.removeImage === true;

    if (removeImage) {
      // Remove the image
      const product = await Product.findByPk(id);
      if (!product) {
        return res.status(404).json({
          success: false,
          message: "Product not found"
        });
      }

      if (product.imageUrl && product.imageUrl.trim() !== '') {
        try {
          await deleteFromS3(product.imageUrl);
          console.log('🗑️ Product image deleted from S3');
        } catch (error) {
          console.error('Warning: Failed to delete product image from S3:', error);
          // Don't fail the entire request if deletion fails
        }
      }

      // Update product to remove the image URL
      await product.update({ imageUrl: null });

      console.log('🖼️ Image removed from product:', { id: product.id });

      return res.status(200).json({
        success: true,
        message: "Product image removed successfully",
        data: {
          id: product.id,
          name: product.name,
          imageUrl: product.imageUrl,
        }
      });
    }

    // Check if file was uploaded for new image
    if (!req.file) {
      return res.status(400).json({
        success: false,
        message: "No file uploaded"
      });
    }

    // Validate file size (additional check)
    if (!isValidFileSize(req.file.size)) {
      return res.status(400).json({
        success: false,
        message: "File too large. Maximum size is 5MB."
      });
    }

    const product = await Product.findByPk(id);
    if (!product) {
      return res.status(404).json({
        success: false,
        message: "Product not found"
      });
    }

    // Delete old image from S3 if it exists (1 product = 1 image policy)
    if (product.imageUrl && product.imageUrl.trim() !== '') {
      try {
        await deleteFromS3(product.imageUrl);
        console.log('🗑️ Old product image deleted from S3 (clean storage policy)');
      } catch (error) {
        console.error('Warning: Failed to delete old product image from S3:', error);
        // Don't fail the entire request if deletion fails
      }
    }

    // Upload new image to S3
    const imageUrl = await uploadToS3(
      req.file.buffer,
      req.file.originalname,
      req.file.mimetype
    );

    // Update product with new image URL
    await product.update({ imageUrl });

    console.log('🖼️ Image uploaded for product:', { id: product.id, imageUrl });

    res.status(200).json({
      success: true,
      message: "Product image uploaded successfully",
      data: {
        id: product.id,
        name: product.name,
        imageUrl: product.imageUrl,
      }
    });

  } catch (error) {
    console.error('Error uploading product image:', error);
    res.status(500).json({
      success: false,
      message: "Failed to upload product image"
    });
  }
});

// ============================================
// NEW PRODUCT MANAGEMENT ENDPOINTS
// ============================================

// List all products with enhanced pharmacy metadata
app.get("/products-management", authenticateJWT, async (req, res) => {
  try {
    const currentUser = getCurrentUser(req);
    if (!currentUser) {
      return res.status(401).json({ success: false, message: "Not authenticated" });
    }

    const productService = new ProductService();
    const page = parseInt(req.query.page as string) || 1;
    const limit = parseInt(req.query.limit as string) || 50;
    const category = req.query.category as string;
    const isActive = req.query.isActive === 'true' ? true : req.query.isActive === 'false' ? false : undefined;

    const result = await productService.listProducts(currentUser.id, { page, limit, category, isActive });
    res.status(200).json(result);
  } catch (error: any) {
    console.error('❌ Error listing products:', error);
    res.status(500).json({ success: false, message: error.message || "Failed to list products" });
  }
});

// Get single product with full details
app.get("/products-management/:id", authenticateJWT, async (req, res) => {
  try {
    const currentUser = getCurrentUser(req);
    if (!currentUser) {
      return res.status(401).json({ success: false, message: "Not authenticated" });
    }

    const productService = new ProductService();
    const result = await productService.getProduct(req.params.id, currentUser.id);
    
    if (!result.success) {
      return res.status(404).json(result);
    }

    res.status(200).json(result);
  } catch (error: any) {
    console.error('❌ Error fetching product:', error);
    res.status(500).json({ success: false, message: error.message || "Failed to fetch product" });
  }
});

// Create new product with pharmacy metadata
app.post("/products-management", authenticateJWT, async (req, res) => {
  try {
    const currentUser = getCurrentUser(req);
    if (!currentUser) {
      return res.status(401).json({ success: false, message: "Not authenticated" });
    }

    const productService = new ProductService();
    const result = await productService.createProduct(req.body, currentUser.id);
    
    if (!result.success) {
      return res.status(400).json(result);
    }

    res.status(201).json(result);
  } catch (error: any) {
    console.error('❌ Error creating product:', error);
    res.status(500).json({ success: false, message: error.message || "Failed to create product" });
  }
});

// Update product with pharmacy metadata
app.put("/products-management/:id", authenticateJWT, async (req, res) => {
  try {
    const currentUser = getCurrentUser(req);
    if (!currentUser) {
      return res.status(401).json({ success: false, message: "Not authenticated" });
    }

    const productService = new ProductService();
    const result = await productService.updateProduct({ ...req.body, id: req.params.id }, currentUser.id);
    
    if (!result.success) {
      return res.status(400).json(result);
    }

    res.status(200).json(result);
  } catch (error: any) {
    console.error('❌ Error updating product:', error);
    res.status(500).json({ success: false, message: error.message || "Failed to update product" });
  }
});

// Deactivate product (soft delete)
app.delete("/products-management/:id", authenticateJWT, async (req, res) => {
  try {
    const currentUser = getCurrentUser(req);
    if (!currentUser) {
      return res.status(401).json({ success: false, message: "Not authenticated" });
    }

    const productService = new ProductService();
    const result = await productService.deleteProduct(req.params.id, currentUser.id);
    
    if (!result.success) {
      return res.status(404).json(result);
    }

    res.status(200).json(result);
  } catch (error: any) {
    console.error('❌ Error deleting product:', error);
    res.status(500).json({ success: false, message: error.message || "Failed to delete product" });
  }
});

// List available product categories
app.get("/products-management/categories/list", authenticateJWT, async (req, res) => {
  try {
    const currentUser = getCurrentUser(req);
    if (!currentUser) {
      return res.status(401).json({ success: false, message: "Not authenticated" });
    }

    const productService = new ProductService();
    const result = await productService.listCategories(currentUser.id);
    res.status(200).json(result);
  } catch (error: any) {
    console.error('❌ Error listing categories:', error);
    res.status(500).json({ success: false, message: error.message || "Failed to list categories" });
  }
});

// List available pharmacy vendors
app.get("/products-management/vendors/list", authenticateJWT, async (req, res) => {
  try {
    const currentUser = getCurrentUser(req);
    if (!currentUser) {
      return res.status(401).json({ success: false, message: "Not authenticated" });
    }

    const productService = new ProductService();
    const result = await productService.listPharmacyVendors(currentUser.id);
    res.status(200).json(result);
  } catch (error: any) {
    console.error('❌ Error listing pharmacy vendors:', error);
    res.status(500).json({ success: false, message: error.message || "Failed to list pharmacy vendors" });
  }
});

// ============================================
// END NEW PRODUCT MANAGEMENT ENDPOINTS
// ============================================

// Treatment logo upload endpoint
app.post("/treatment/:id/upload-logo", authenticateJWT, upload.single('logo'), async (req, res) => {
  try {
    const { id } = req.params;
    const currentUser = getCurrentUser(req);

    if (!currentUser) {
      return res.status(401).json({
        success: false,
        message: "Not authenticated"
      });
    }

    // Fetch full user data from database to get clinicId
    const user = await User.findByPk(currentUser.id);
    if (!user) {
      return res.status(401).json({
        success: false,
        message: "User not found"
      });
    }

    // Only allow doctors and brand users to upload treatment logos for their own clinic's treatments
    if (user.role !== 'doctor' && user.role !== 'brand') {
      return res.status(403).json({
        success: false,
        message: "Only doctors and brand users can upload treatment logos"
      });
    }

    const treatment = await Treatment.findByPk(id);
    if (!treatment) {
      return res.status(404).json({
        success: false,
        message: "Treatment not found"
      });
    }

    // Verify treatment belongs to user's clinic
    if (treatment.clinicId !== user.clinicId) {
      return res.status(403).json({
        success: false,
        message: "Access denied"
      });
    }

    // Check if this is a logo removal request
    const removeLogo = req.body && typeof req.body === 'object' && 'removeLogo' in req.body && req.body.removeLogo === true;

    if (removeLogo) {
      // Remove the logo
      if (treatment.treatmentLogo && treatment.treatmentLogo.trim() !== '') {
        try {
          await deleteFromS3(treatment.treatmentLogo);
          console.log('🗑️ Treatment logo deleted from S3');
        } catch (error) {
          console.error('Warning: Failed to delete treatment logo from S3:', error);
          // Don't fail the entire request if deletion fails
        }
      }

      // Update treatment to remove the logo URL
      await treatment.update({ treatmentLogo: '' });

      console.log('💊 Logo removed from treatment:', { id: treatment.id });

      return res.status(200).json({
        success: true,
        message: "Treatment logo removed successfully",
        data: {
          id: treatment.id,
          name: treatment.name,
          treatmentLogo: treatment.treatmentLogo,
        }
      });
    }

    // Check if file was uploaded for new logo
    if (!req.file) {
      return res.status(400).json({
        success: false,
        message: "No file uploaded"
      });
    }

    // Validate file size (additional check)
    if (!isValidFileSize(req.file.size)) {
      return res.status(400).json({
        success: false,
        message: "File too large. Maximum size is 5MB."
      });
    }

    // Delete old logo from S3 if it exists (1 product = 1 image policy)
    if (treatment.treatmentLogo && treatment.treatmentLogo.trim() !== '') {
      try {
        await deleteFromS3(treatment.treatmentLogo);
        console.log('🗑️ Old treatment logo deleted from S3 (clean storage policy)');
      } catch (error) {
        console.error('Warning: Failed to delete old treatment logo from S3:', error);
        // Don't fail the entire request if deletion fails
      }
    }

    // Upload new logo to S3
    const logoUrl = await uploadToS3(
      req.file.buffer,
      req.file.originalname,
      req.file.mimetype
    );

    // Update treatment with new logo URL
    await treatment.update({ treatmentLogo: logoUrl });

    console.log('💊 Logo uploaded for treatment:', { id: treatment.id, logoUrl });

    res.status(200).json({
      success: true,
      message: "Treatment logo uploaded successfully",
      data: {
        id: treatment.id,
        name: treatment.name,
        treatmentLogo: treatment.treatmentLogo,
      }
    });

  } catch (error) {
    console.error('Error uploading treatment logo:', error);
    res.status(500).json({
      success: false,
      message: "Failed to upload treatment logo"
    });
  }
});

// Treatments routes
// Public endpoint to get treatments by clinic slug
app.get("/treatments/by-clinic-slug/:slug", async (req, res) => {
  try {
    const { slug } = req.params;

    // First find the clinic by slug
    const clinic = await Clinic.findOne({
      where: { slug },
      include: [
        {
          model: Treatment,
          as: 'treatments',
          attributes: ['id', 'name', 'treatmentLogo', 'createdAt', 'updatedAt']
        }
      ]
    });

    if (!clinic) {
      return res.status(404).json({
        success: false,
        message: "Clinic not found"
      });
    }

    console.log(`✅ Found ${clinic.treatments?.length || 0} treatments for clinic "${slug}"`);

    res.json({
      success: true,
      data: clinic.treatments || []
    });

  } catch (error) {
    console.error('❌ Error fetching treatments by clinic slug:', error);
    res.status(500).json({
      success: false,
      message: "Internal server error"
    });
  }
});

// Protected endpoint to get treatments by clinic ID (for authenticated users)
app.get("/treatments/by-clinic-id/:clinicId", authenticateJWT, async (req, res) => {
  try {
    const { clinicId } = req.params;
    const currentUser = getCurrentUser(req);

    if (!currentUser) {
      return res.status(401).json({
        success: false,
        message: "Not authenticated"
      });
    }

    // Fetch full user data from database to get clinicId
    const user = await User.findByPk(currentUser.id);
    if (!user) {
      return res.status(401).json({
        success: false,
        message: "User not found"
      });
    }

    // Only allow users to access their own clinic's treatments
    // For doctors: they can access their clinic's treatments
    // For patients: they can access their clinic's treatments
    if (user.clinicId !== clinicId) {
      return res.status(403).json({
        success: false,
        message: "Access denied"
      });
    }

    // Find treatments for the clinic
    const treatments = await Treatment.findAll({
      where: { clinicId },
      include: [
        {
          model: Product,
          as: 'products',
          through: { attributes: [] }
        },
        {
          model: Clinic,
          as: 'clinic',
        }
      ]
    });

    const treatmentIds = treatments.map((treatment) => treatment.id);

    const brandTreatments = treatmentIds.length
      ? await BrandTreatment.findAll({
        where: {
          userId: currentUser.id,
          treatmentId: treatmentIds,
        },
      })
      : [];

    const brandTreatmentByTreatmentId = new Map(
      brandTreatments.map((selection) => [selection.treatmentId, selection])
    );

    console.log(`✅ Found ${treatments?.length || 0} treatments for clinic ID "${clinicId}"`);

    // Recalculate productsPrice for each treatment
    const updatedTreatments = await Promise.all(
      treatments.map(async (treatment) => {
        if (treatment.products && treatment.products.length > 0) {
          const totalProductsPrice = treatment.products.reduce((sum, product) => {
            const price = parseFloat(String(product.price || 0)) || 0;
            return sum + price;
          }, 0);

          const markupAmount = (totalProductsPrice * 10) / 100; // 10% markup
          const finalProductsPrice = totalProductsPrice + markupAmount;

          // Update the stored value if it's different or NaN
          if (isNaN(treatment.productsPrice) || Math.abs(treatment.productsPrice - finalProductsPrice) > 0.01) {
            console.log(`💊 Updating productsPrice for ${treatment.name} from ${treatment.productsPrice} to ${finalProductsPrice}`);
            await treatment.update({ productsPrice: finalProductsPrice });
            treatment.productsPrice = finalProductsPrice;
          }
        }

        const treatmentData = treatment.toJSON();
        delete treatmentData.products; // Remove the full products array to reduce response size

        const selection = brandTreatmentByTreatmentId.get(treatment.id);
        const clinicData = treatment.clinic ? treatment.clinic.toJSON ? treatment.clinic.toJSON() : treatment.clinic : null;
        treatmentData.selected = Boolean(selection);
        treatmentData.brandColor = selection?.brandColor ?? null;
        treatmentData.brandLogo = selection?.brandLogo ?? null;
        treatmentData.clinicSlug = clinicData?.slug ?? null;
        treatmentData.slug = treatmentData.slug || treatmentData.name?.toLowerCase?.()?.replace(/[^a-z0-9]+/g, '-').replace(/^-+|-+$/g, '');

        return treatmentData;
      })
    );

    res.json({
      success: true,
      data: updatedTreatments
    });

  } catch (error) {
    console.error('❌ Error fetching treatments by clinic ID:', error);
    res.status(500).json({
      success: false,
      message: "Internal server error"
    });
  }
});

// Create new treatment
app.post("/treatments", authenticateJWT, async (req, res) => {
  try {
    const currentUser = getCurrentUser(req);

    if (!currentUser) {
      return res.status(401).json({
        success: false,
        message: "Not authenticated"
      });
    }

    // Validate request body using treatmentCreateSchema
    const validation = treatmentCreateSchema.safeParse(req.body);
    if (!validation.success) {
      return res.status(400).json({
        success: false,
        message: "Validation failed",
        errors: validation.error.errors
      });
    }

    const { name, defaultQuestionnaire } = validation.data;

    // Fetch full user data from database to get clinicId
    const user = await User.findByPk(currentUser.id);
    if (!user) {
      return res.status(401).json({
        success: false,
        message: "User not found"
      });
    }

    // Only allow doctors and brand users to create treatments
    if ((user.role !== 'doctor' && user.role !== 'brand') || !user.clinicId) {
      return res.status(403).json({
        success: false,
        message: "Only doctors and brand users with a clinic can create treatments"
      });
    }

    // Create treatment
    const treatment = await Treatment.create({
      name: name.trim(),
      userId: user.id,
      clinicId: user.clinicId,
      treatmentLogo: ''
    });

    const stripeService = new StripeService()

    const stripeProduct = await stripeService.createProduct({
      name: name.trim(),
    })

    treatment.update({
      stripeProductId: stripeProduct.id
    })

    console.log('💊 Treatment created:', { id: treatment.id, name: treatment.name });

    if (defaultQuestionnaire) {
      const questionnaireService = new QuestionnaireService()

      console.log("Creating default questionnaire")
      questionnaireService.createDefaultQuestionnaire(treatment.id, true, null)
    }



    res.status(201).json({
      success: true,
      message: "Treatment created successfully",
      data: {
        id: treatment.id,
        name: treatment.name,
        treatmentLogo: treatment.treatmentLogo,
      }
    });

  } catch (error) {
    console.error('Error creating treatment:', error);
    res.status(500).json({
      success: false,
      message: "Failed to create treatment"
    });
  }
});

// Update treatment
app.put(["/treatments/:treatmentId", "/treatments"], authenticateJWT, async (req, res) => {
  try {
    const currentUser = getCurrentUser(req);

    if (!currentUser) {
      return res.status(401).json({
        success: false,
        message: "Not authenticated"
      });
    }

    // Get treatmentId from URL param or body
    const treatmentId = req.params.treatmentId || req.body.treatmentId;

    if (!treatmentId) {
      return res.status(400).json({
        success: false,
        message: "treatmentId is required in URL or request body"
      });
    }

    // Validate request body using treatmentUpdateSchema
    const validation = treatmentUpdateSchema.safeParse({
      ...req.body,
      treatmentId
    });
    if (!validation.success) {
      return res.status(400).json({
        success: false,
        message: "Validation failed",
        errors: validation.error.errors
      });
    }

    const treatment = await treatmentService.updateTreatment(treatmentId, validation.data, currentUser.id)


    res.status(200).json({
      success: true,
      message: "Treatment updated successfully",
      data: {
        id: treatment?.data?.id,
        name: treatment?.data?.name,
        treatmentLogo: treatment?.data?.treatmentLogo,
      }
    });

  } catch (error) {
    console.error('Error updating treatment:', error);
    res.status(500).json({
      success: false,
      message: "Failed to update treatment"
    });
  }
});

// Get single treatment with products
app.get("/treatments/:id", async (req, res) => {
  try {
    const { id } = req.params;

    if (id === "new") {
      return res.status(200).json({
        success: true,
        data: null,
      });
    }

    const treatment = await Treatment.findByPk(id, {
      include: [
        {
          model: TreatmentProducts,
          as: 'treatmentProducts',
        },
        {
          model: Product,
          as: 'products',
        },
        {
          model: TreatmentPlan,
          as: 'treatmentPlans',
        },
        {
          model: Clinic,
          as: 'clinic',
        },
      ]
    });

    if (!treatment) {
      return res.status(404).json({ success: false, message: "Treatment not found" });
    }

    let questionnaires: any[] | undefined;

    const token = extractTokenFromHeader(req.headers.authorization);
    if (token) {
      const payload = verifyJWTToken(token);
      if (payload) {
        try {
          const userRecord = await User.findByPk(payload.userId);
          if (userRecord) {
            // Always fetch user's questionnaires for this treatment, regardless of clinic association
            // This allows users to see their cloned questionnaires for any treatment template
            questionnaires = await questionnaireService.listForTreatment(id, userRecord.id);
            console.log('📋 Fetched user questionnaires for treatment:', {
              treatmentId: id,
              userId: userRecord.id,
              questionnaireCount: questionnaires?.length || 0
            });
          }
        } catch (authError) {
          console.warn('⚠️ Optional auth failed for /treatments/:id', authError);
        }
      }
    }

    console.log('💊 Treatment fetched:', { id: treatment.id, name: treatment.name, productsCount: treatment.products?.length || 0 });

    if (treatment.products && treatment.products.length > 0) {
      const totalProductsPrice = treatment.products.reduce((sum, product) => {
        const price = parseFloat(String(product.price || 0)) || 0;
        return sum + price;
      }, 0);

      const markupAmount = (totalProductsPrice * 10) / 100;
      const finalProductsPrice = totalProductsPrice + markupAmount;

      if (isNaN(treatment.productsPrice) || Math.abs(treatment.productsPrice - finalProductsPrice) > 0.01) {
        console.log('💊 Updating productsPrice from', treatment.productsPrice, 'to', finalProductsPrice);
        await treatment.update({ productsPrice: finalProductsPrice });
        treatment.productsPrice = finalProductsPrice;
      }
    }

    const treatmentData = treatment.toJSON ? treatment.toJSON() : treatment;
    if (questionnaires) {
      treatmentData.questionnaires = questionnaires;
    }

    res.status(200).json({
      success: true,
      data: treatmentData
    });
  } catch (error) {
    console.error('Error fetching treatment:', error);
    res.status(500).json({
      success: false,
      message: "Failed to fetch treatment"
    });
  }
});

// Treatment Plan routes
// List treatment plans for a treatment
app.get("/treatment-plans/treatment/:treatmentId", authenticateJWT, async (req, res) => {
  try {
    const { treatmentId } = req.params;
    const currentUser = getCurrentUser(req);

    if (!currentUser) {
      return res.status(401).json({
        success: false,
        message: "Not authenticated"
      });
    }

    // Create treatment plan service instance
    const treatmentPlanService = new TreatmentPlanService();

    // List treatment plans
    const treatmentPlans = await treatmentPlanService.listTreatmentPlans(treatmentId, currentUser.id);

    console.log('✅ Treatment plans listed:', {
      treatmentId,
      plansCount: treatmentPlans.length,
      userId: currentUser.id
    });

    res.status(200).json({
      success: true,
      data: treatmentPlans
    });

  } catch (error) {
    console.error('❌ Error listing treatment plans:', error);

    if (error instanceof Error) {
      if (error.message.includes('not found') ||
        error.message.includes('does not belong to your clinic')) {
        return res.status(404).json({
          success: false,
          message: error.message
        });
      }
    }

    res.status(500).json({
      success: false,
      message: "Failed to list treatment plans"
    });
  }
});

// Create treatment plan
app.post("/treatment-plans", authenticateJWT, async (req, res) => {
  try {
    const currentUser = getCurrentUser(req);

    if (!currentUser) {
      return res.status(401).json({
        success: false,
        message: "Not authenticated"
      });
    }

    // Validate request body using treatmentPlanCreateSchema
    const validation = treatmentPlanCreateSchema.safeParse(req.body);
    if (!validation.success) {
      return res.status(400).json({
        success: false,
        message: "Validation failed",
        errors: validation.error.errors
      });
    }

    const { name, description, billingInterval, price, active, popular, sortOrder, treatmentId } = validation.data;

    // Create treatment plan service instance
    const treatmentPlanService = new TreatmentPlanService();

    // Create treatment plan
    const newTreatmentPlan = await treatmentPlanService.createTreatmentPlan(
      { name, description, billingInterval: billingInterval as BillingInterval, price, active, popular, sortOrder, treatmentId },
      currentUser.id
    );

    console.log('✅ Treatment plan created:', {
      planId: newTreatmentPlan.id,
      name: newTreatmentPlan.name,
      treatmentId: newTreatmentPlan.treatmentId,
      userId: currentUser.id
    });

    res.status(201).json({
      success: true,
      message: "Treatment plan created successfully",
      data: newTreatmentPlan
    });

  } catch (error) {
    console.error('❌ Error creating treatment plan:', error);

    if (error instanceof Error) {
      if (error.message.includes('not found') ||
        error.message.includes('does not belong to your clinic')) {
        return res.status(404).json({
          success: false,
          message: error.message
        });
      }
    }

    res.status(500).json({
      success: false,
      message: "Failed to create treatment plan"
    });
  }
});

// Update treatment plan
app.put("/treatment-plans", authenticateJWT, async (req, res) => {
  try {
    const currentUser = getCurrentUser(req);

    if (!currentUser) {
      return res.status(401).json({
        success: false,
        message: "Not authenticated"
      });
    }

    // Validate request body using treatmentPlanUpdateSchema
    const validation = treatmentPlanUpdateSchema.safeParse(req.body);
    if (!validation.success) {
      return res.status(400).json({
        success: false,
        message: "Validation failed",
        errors: validation.error.errors
      });
    }

    const { planId, name, description, billingInterval, price, active, popular, sortOrder } = validation.data;

    // Create treatment plan service instance
    const treatmentPlanService = new TreatmentPlanService();

    // Update treatment plan
    const updatedTreatmentPlan = await treatmentPlanService.updateTreatmentPlan(
      planId,
      { name, description, billingInterval: billingInterval as BillingInterval, price, active, popular, sortOrder },
      currentUser.id
    );

    console.log('✅ Treatment plan updated:', {
      planId: updatedTreatmentPlan.id,
      name: updatedTreatmentPlan.name,
      userId: currentUser.id
    });

    res.status(200).json({
      success: true,
      message: "Treatment plan updated successfully",
      data: updatedTreatmentPlan
    });

  } catch (error) {
    console.error('❌ Error updating treatment plan:', error);

    if (error instanceof Error) {
      if (error.message.includes('not found') ||
        error.message.includes('does not belong to your clinic')) {
        return res.status(404).json({
          success: false,
          message: error.message
        });
      }
    }

    res.status(500).json({
      success: false,
      message: "Failed to update treatment plan"
    });
  }
});

// Delete treatment plan
app.delete("/treatment-plans", authenticateJWT, async (req, res) => {
  try {
    const { planId } = req.body;
    const currentUser = getCurrentUser(req);

    if (!currentUser) {
      return res.status(401).json({
        success: false,
        message: "Not authenticated"
      });
    }

    // Validate required fields
    if (!planId) {
      return res.status(400).json({
        success: false,
        message: "planId is required"
      });
    }

    // Create treatment plan service instance
    const treatmentPlanService = new TreatmentPlanService();

    // Delete treatment plan
    const result = await treatmentPlanService.deleteTreatmentPlan(planId, currentUser.id);

    console.log('✅ Treatment plan deleted:', {
      planId: result.planId,
      deleted: result.deleted,
      userId: currentUser.id
    });

    res.status(200).json({
      success: true,
      message: "Treatment plan deleted successfully",
      data: result
    });

  } catch (error) {
    console.error('❌ Error deleting treatment plan:', error);

    if (error instanceof Error) {
      if (error.message.includes('not found') ||
        error.message.includes('does not belong to your clinic')) {
        return res.status(404).json({
          success: false,
          message: error.message
        });
      }
    }

    res.status(500).json({
      success: false,
      message: "Failed to delete treatment plan"
    });
  }
});

// Payment routes
// Create order and payment intent
app.post("/orders/create-payment-intent", authenticateJWT, async (req, res) => {
  try {
    const currentUser = getCurrentUser(req);

    if (!currentUser) {
      return res.status(401).json({
        success: false,
        message: "Not authenticated"
      });
    }

    // Validate request body using createPaymentIntentSchema
    const validation = createPaymentIntentSchema.safeParse(req.body);
    if (!validation.success) {
      return res.status(400).json({
        success: false,
        message: "Validation failed",
        errors: validation.error.errors
      });
    }

    const {
      amount,
      currency,
      treatmentId,
      selectedProducts,
      selectedPlan,
      shippingInfo,
      questionnaireAnswers
    } = validation.data;

    // Get treatment with products to validate order
    const treatment = await Treatment.findByPk(treatmentId, {
      include: [
        {
          model: Product,
          as: 'products',
          through: {
            attributes: ['dosage', 'numberOfDoses', 'nextDose']
          }
        }
      ]
    });

    if (!treatment) {
      return res.status(404).json({
        success: false,
        message: "Treatment not found"
      });
    }

    // Create order
    const orderNumber = Order.generateOrderNumber();
    const order = await Order.create({
      orderNumber,
      userId: currentUser.id,
      treatmentId,
      questionnaireId: null, // Will be updated if questionnaire is available
      status: 'pending',
      billingPlan: selectedPlan,
      subtotalAmount: amount,
      discountAmount: 0,
      taxAmount: 0,
      shippingAmount: 0,
      totalAmount: amount,
      questionnaireAnswers
    });

    // Create order items
    const orderItems = [];
    for (const [productId, quantity] of Object.entries(selectedProducts)) {
      if (quantity && Number(quantity) > 0) {
        const product = treatment.products?.find(p => p.id === productId);
        if (product) {
          const orderItem = await OrderItem.create({
            orderId: order.id,
            productId: product.id,
            quantity: Number(quantity),
            unitPrice: product.price,
            totalPrice: product.price * Number(quantity),
            dosage: product.dosage
          });
          orderItems.push(orderItem);
        }
      }
    }

    // Create shipping address if provided
    if (shippingInfo.address && shippingInfo.city && shippingInfo.state && shippingInfo.zipCode) {
      await ShippingAddress.create({
        orderId: order.id,
        address: shippingInfo.address,
        apartment: shippingInfo.apartment || null,
        city: shippingInfo.city,
        state: shippingInfo.state,
        zipCode: shippingInfo.zipCode,
        country: shippingInfo.country || 'US'
      });
    }

    // Create payment intent with Stripe
    const paymentIntent = await stripe.paymentIntents.create({
      amount: Math.round(amount * 100), // Convert to cents
      currency,
      metadata: {
        userId: currentUser.id,
        treatmentId,
        orderId: order.id,
        orderNumber: orderNumber,
        selectedProducts: JSON.stringify(selectedProducts),
        selectedPlan,
        orderType: 'treatment_order'
      },
      description: `Order ${orderNumber} - ${treatment.name}`,
    });

    // Create payment record
    await Payment.create({
      orderId: order.id,
      stripePaymentIntentId: paymentIntent.id,
      status: 'pending',
      paymentMethod: 'card',
      amount,
      currency: currency.toUpperCase()
    });

    console.log('💳 Order and payment intent created:', {
      orderId: order.id,
      orderNumber: orderNumber,
      paymentIntentId: paymentIntent.id,
      amount: paymentIntent.amount,
      userId: currentUser.id
    });

    res.status(200).json({
      success: true,
      data: {
        clientSecret: paymentIntent.client_secret,
        paymentIntentId: paymentIntent.id,
        orderId: order.id,
        orderNumber: orderNumber
      }
    });

  } catch (error) {
    console.error('Error creating order and payment intent:', error);

    // Log specific error details for debugging
    if (error instanceof Error) {
      console.error('Error message:', error.message);
      console.error('Error stack:', error.stack);
    }

    // Check if it's a Stripe error
    if (error && typeof error === 'object' && 'type' in error) {
      console.error('Stripe error type:', (error as any).type);
      console.error('Stripe error code:', (error as any).code);
    }

    res.status(500).json({
      success: false,
      message: "Failed to create order and payment intent",
      error: process.env.NODE_ENV === 'development' ? (error instanceof Error ? error.message : String(error)) : undefined
    });
  }
});

// Confirm payment completion
app.post("/confirm-payment", authenticateJWT, async (req, res) => {
  try {
    const currentUser = getCurrentUser(req);

    if (!currentUser) {
      return res.status(401).json({
        success: false,
        message: "Not authenticated"
      });
    }

    // Validate request body using confirmPaymentSchema
    const validation = confirmPaymentSchema.safeParse(req.body);
    if (!validation.success) {
      return res.status(400).json({
        success: false,
        message: "Validation failed",
        errors: validation.error.errors
      });
    }

    const { paymentIntentId } = validation.data;

    // Retrieve payment intent from Stripe
    const paymentIntent = await stripe.paymentIntents.retrieve(paymentIntentId);

    if (paymentIntent.status === 'succeeded') {
      // Payment was successful
      // Here you would typically:
      // 1. Update order status in database
      // 2. Send confirmation email
      // 3. Update inventory
      // 4. Create prescription records, etc.

      console.log('💳 Payment confirmed:', {
        id: paymentIntent.id,
        amount: paymentIntent.amount,
        userId: currentUser.id
      });

      res.status(200).json({
        success: true,
        message: "Payment confirmed successfully",
        data: {
          paymentIntentId: paymentIntent.id,
          amount: paymentIntent.amount / 100, // Convert back from cents
          status: paymentIntent.status
        }
      });
    } else {
      res.status(400).json({
        success: false,
        message: "Payment was not successful",
        data: {
          status: paymentIntent.status
        }
      });
    }

  } catch (error) {
    console.error('Error confirming payment:', error);
    res.status(500).json({
      success: false,
      message: "Failed to confirm payment"
    });
  }
});

// Create subscription for treatment
app.post("/payments/treatment/sub", async (req, res) => {
  try {
    // Validate request body using treatmentSubscriptionSchema
    const validation = treatmentSubscriptionSchema.safeParse(req.body);
    if (!validation.success) {
      return res.status(400).json({
        success: false,
        message: "Validation failed",
        errors: validation.error.errors
      });
    }

    const { treatmentId, stripePriceId, userDetails, questionnaireAnswers, shippingInfo } = validation.data;

    let currentUser = null;

    // Try to get user from auth token if provided
    const authHeader = req.headers.authorization;
    if (authHeader) {
      try {
        currentUser = getCurrentUser(req);
      } catch (error) {
        // Ignore auth errors for public endpoint
      }
    }

    // If no authenticated user and userDetails provided, create/find user
    if (!currentUser && userDetails) {
      const { firstName, lastName, email, phoneNumber } = userDetails;

      // Try to find existing user by email
      currentUser = await User.findByEmail(email);

      if (!currentUser) {
        // Create new user account
        console.log('🔐 Creating user account for subscription:', email);
        currentUser = await User.createUser({
          firstName,
          lastName,
          email,
          password: 'TempPassword123!', // Temporary password
          role: 'patient',
          phoneNumber
        });
        console.log('✅ User account created:', currentUser.id);
      }
    }

    if (!currentUser) {
      return res.status(400).json({
        success: false,
        message: "User authentication or user details required"
      });
    }


    // Look up the treatment plan to get the billing interval
    const treatmentPlan = await TreatmentPlan.findOne({
      where: { stripePriceId }
    });

    if (!treatmentPlan) {
      return res.status(400).json({
        success: false,
        message: "Invalid stripe price ID - no matching treatment plan found"
      });
    }

    const billingInterval = treatmentPlan.billingInterval;
    console.log(`💳 Using billing plan: ${billingInterval} for stripePriceId: ${stripePriceId}`);

    const paymentService = new PaymentService();

    const result = await paymentService.subscribeTreatment(
      {
        treatmentId,
        treatmentPlanId: treatmentPlan.id,
        userId: currentUser.id,
        billingInterval,
        stripePriceId,
        questionnaireAnswers,
        shippingInfo
      }
    );

    if (result.success) {
      res.status(200).json(result);
    } else {
      res.status(400).json(result);
    }

  } catch (error) {
    console.error('Error creating treatment subscription:', error);
    res.status(500).json({
      success: false,
      message: "Internal server error"
    });
  }
});

// Create subscription for clinic
app.post("/payments/clinic/sub", authenticateJWT, async (req, res) => {
  try {
    const currentUser = getCurrentUser(req);

    if (!currentUser) {
      return res.status(401).json({
        success: false,
        message: "Not authenticated"
      });
    }

    // Validate request body using clinicSubscriptionSchema
    const validation = clinicSubscriptionSchema.safeParse(req.body);
    if (!validation.success) {
      return res.status(400).json({
        success: false,
        message: "Validation failed",
        errors: validation.error.errors
      });
    }

    const { clinicId } = validation.data;

    const paymentService = new PaymentService();
    const result = await paymentService.subscribeClinic(
      clinicId,
      currentUser.id
    );

    if (result.success) {
      res.status(200).json(result);
    } else {
      res.status(400).json(result);
    }

  } catch (error) {
    console.error('Error creating clinic subscription:', error);
    res.status(500).json({
      success: false,
      message: "Internal server error"
    });
  }
});

// Webhook deduplication cache (in production, use Redis or database)
const processedWebhooks = new Set<string>();

// Stripe webhook endpoint
app.post("/webhook/stripe", express.raw({ type: 'application/json' }), async (req, res) => {
  const sig = req.headers['stripe-signature'];
  const endpointSecret = process.env.STRIPE_WEBHOOK_SECRET;

  // Log webhook details for debugging
  console.log('🔍 Webhook received - Signature:', sig);
  console.log('🔍 Webhook received - Body length:', req.body?.length);
  console.log('🔍 Webhook received - Body preview:', req.body?.toString().substring(0, 200) + '...');

  // Extract timestamp from signature for deduplication
  const sigString = Array.isArray(sig) ? sig[0] : sig;
  const timestampMatch = sigString?.match(/t=(\d+)/);
  const webhookTimestamp = timestampMatch ? timestampMatch[1] : null;
  console.log('🔍 Webhook timestamp:', webhookTimestamp);

  if (!endpointSecret) {
    console.error('❌ STRIPE_WEBHOOK_SECRET not configured');
    return res.status(400).send('Webhook secret not configured');
  }

  // Log webhook secret info (masked for security)
  const secretPrefix = endpointSecret.substring(0, 10);
  console.log('🔍 Using webhook secret:', secretPrefix + '...');
  console.log('🔍 Webhook secret format check:', endpointSecret.startsWith('whsec_') ? '✅ Valid format' : '❌ Invalid format');

  let event;

  try {
    // Verify webhook signature
    const signature = Array.isArray(sig) ? sig[0] : sig;
    if (!signature) {
      throw new Error('No signature provided');
    }
    event = stripe.webhooks.constructEvent(req.body, signature, endpointSecret);
  } catch (err: any) {
    console.error('❌ Webhook signature verification failed:', err.message);
    console.error('🔍 Debug - Signature header:', sig);
    console.error('🔍 Debug - Endpoint secret configured:', !!endpointSecret);
    console.error('🔍 Debug - Body type:', typeof req.body);
    console.error('🔍 Debug - Body is buffer:', Buffer.isBuffer(req.body));
    return res.status(400).send(`Webhook Error: ${err.message}`);
  }

  // Check for duplicate webhook events
  const eventId = event.id;
  if (processedWebhooks.has(eventId)) {
    console.log('⚠️ Duplicate webhook event detected, skipping:', eventId);
    return res.status(200).json({ received: true, duplicate: true });
  }

  // Add to processed webhooks (keep only last 1000 to prevent memory leaks)
  processedWebhooks.add(eventId);
  if (processedWebhooks.size > 1000) {
    const firstEvent = processedWebhooks.values().next().value;
    if (firstEvent) {
      processedWebhooks.delete(firstEvent);
    }
  }

  console.log('🎣 Stripe webhook event received:', event.type, 'ID:', eventId);

  try {
    // Process the event using the webhook service
    await processStripeWebhook(event);

    // Return a 200 response to acknowledge receipt of the event
    res.status(200).json({ received: true });

  } catch (error) {
    console.error('❌ Error processing webhook:', error);
    res.status(500).json({ error: 'Webhook processing failed' });
  }
});

// Get orders for a user
app.get("/orders", authenticateJWT, async (req, res) => {
  try {
    const currentUser = getCurrentUser(req);

    if (!currentUser) {
      return res.status(401).json({
        success: false,
        message: "Not authenticated"
      });
    }

    const orders = await Order.findAll({
      where: { userId: currentUser.id },
      include: [
        {
          model: OrderItem,
          as: 'orderItems',
          include: [{ model: Product, as: 'product' }]
        },
        {
          model: Payment,
          as: 'payment'
        },
        {
          model: ShippingAddress,
          as: 'shippingAddress'
        },
        {
          model: Treatment,
          as: 'treatment'
        }
      ],
      order: [['createdAt', 'DESC']]
    });

    res.status(200).json({
      success: true,
      data: orders
    });

  } catch (error) {
    console.error('Error fetching orders:', error);
    res.status(500).json({
      success: false,
      message: "Failed to fetch orders"
    });
  }
});

// Get single order
app.get("/orders/:id", authenticateJWT, async (req, res) => {
  try {
    const { id } = req.params;
    const currentUser = getCurrentUser(req);

    console.log('🔍 [ORDERS/:ID] Request received');
    console.log('🔍 [ORDERS/:ID] Order ID:', id);
    console.log('🔍 [ORDERS/:ID] Current user:', currentUser);

    if (!currentUser) {
      console.log('❌ [ORDERS/:ID] No current user found');
      return res.status(401).json({
        success: false,
        message: "Not authenticated"
      });
    }

    // Fetch full user data from database to get clinicId
    console.log('🔍 [ORDERS/:ID] Fetching user from database...');
    const user = await User.findByPk(currentUser.id);

    if (!user) {
      console.log('❌ [ORDERS/:ID] User not found in database');
      return res.status(401).json({
        success: false,
        message: "User not found"
      });
    }

    console.log('🔍 [ORDERS/:ID] User found:', {
      id: user.id,
      role: user.role,
      clinicId: user.clinicId,
      email: user.email
    });

    let whereClause: any = { id };
    let accessType = 'unknown';

    // If user is a patient, only allow access to their own orders
    if (user.role === 'patient') {
      whereClause.userId = currentUser.id;
      accessType = 'patient_own_orders';
      console.log('🔍 [ORDERS/:ID] Patient access - restricting to own orders');
    } else if (user.role === 'doctor' || user.role === 'brand') {
      accessType = 'clinic_access';
      console.log(`🔍 [ORDERS/:ID] ${user.role.toUpperCase()} access - checking order belongs to clinic`);

      // For doctors and brand users, find the order and check if it belongs to their clinic
      console.log('🔍 [ORDERS/:ID] Finding order by ID...');
      const order = await Order.findByPk(id);

      if (!order) {
        console.log('❌ [ORDERS/:ID] Order not found by ID:', id);
        return res.status(404).json({
          success: false,
          message: "Order not found"
        });
      }

      console.log('🔍 [ORDERS/:ID] Order found:', {
        id: order.id,
        userId: order.userId,
        treatmentId: order.treatmentId,
        status: order.status
      });

      // Get the treatment to find the clinic
      console.log('🔍 [ORDERS/:ID] Finding treatment for order...');
      const treatment = await Treatment.findByPk(order.treatmentId);

      if (!treatment) {
        console.log('❌ [ORDERS/:ID] Treatment not found for order:', order.treatmentId);
        return res.status(404).json({
          success: false,
          message: "Treatment not found"
        });
      }

      console.log('🔍 [ORDERS/:ID] Treatment found:', {
        id: treatment.id,
        name: treatment.name,
        clinicId: treatment.clinicId
      });

      // Check if the treatment belongs to the user's clinic
      console.log('🔍 [ORDERS/:ID] Checking clinic access...');
      console.log('🔍 [ORDERS/:ID] User clinicId:', user.clinicId);
      console.log('🔍 [ORDERS/:ID] Treatment clinicId:', treatment.clinicId);

      if (treatment.clinicId !== user.clinicId) {
        console.log('❌ [ORDERS/:ID] Access denied - treatment clinic does not match user clinic');
        return res.status(403).json({
          success: false,
          message: "Access denied"
        });
      }

      console.log(`✅ [ORDERS/:ID] ${user.role.toUpperCase()} clinic access granted`);
    } else {
      console.log(`❌ [ORDERS/:ID] Unsupported role: ${user.role}`);
      return res.status(403).json({
        success: false,
        message: `Access denied for role: ${user.role}. Only patients, doctors, and brands can access orders.`
      });
    }

    console.log('🔍 [ORDERS/:ID] Executing final query with whereClause:', whereClause);
    console.log('🔍 [ORDERS/:ID] Access type:', accessType);

    const order = await Order.findOne({
      where: whereClause,
      include: [
        {
          model: OrderItem,
          as: 'orderItems',
          include: [{ model: Product, as: 'product' }]
        },
        {
          model: Payment,
          as: 'payment'
        },
        {
          model: ShippingAddress,
          as: 'shippingAddress'
        },
        {
          model: Treatment,
          as: 'treatment'
        },
        {
          model: ShippingOrder,
          as: 'shippingOrders'
        },
        {
          model: User,
          as: 'user'
        }
      ]
    });

    if (!order) {
      console.log('❌ [ORDERS/:ID] Order not found after final query');
      return res.status(404).json({
        success: false,
        message: "Order not found"
      });
    }

    console.log('✅ [ORDERS/:ID] Order successfully retrieved and returned');
    res.status(200).json({
      success: true,
      data: order
    });

  } catch (error) {
    console.error('❌ [ORDERS/:ID] Exception occurred:', error);
    console.error('❌ [ORDERS/:ID] Error type:', error instanceof Error ? error.constructor.name : 'Unknown');
    console.error('❌ [ORDERS/:ID] Error message:', error instanceof Error ? error.message : String(error));
    console.error('❌ [ORDERS/:ID] Error stack:', error instanceof Error ? error.stack : 'No stack trace');

    res.status(500).json({
      success: false,
      message: "Failed to fetch order",
      error: process.env.NODE_ENV === 'development' && error instanceof Error ? error.message : undefined
    });
  }
});

// Brand Subscription routes

// Get available subscription plans
app.get("/brand-subscriptions/plans", async (req, res) => {
  try {
    const plans = await BrandSubscriptionPlans.getActivePlans();

    // Convert to the expected format for the frontend
    const plansObject = plans.reduce((acc, plan) => {
      acc[plan.planType] = {
        name: plan.name,
        price: parseFloat(plan.monthlyPrice.toString()),
        features: plan.getFeatures(),
        stripePriceId: plan.stripePriceId,
        description: plan.description,
      };
      return acc;
    }, {} as any);

    res.status(200).json({
      success: true,
      plans: plansObject
    });
  } catch (error) {
    console.error('Error fetching subscription plans:', error);
    res.status(500).json({
      success: false,
      message: "Failed to fetch subscription plans"
    });
  }
});

// Get current user's brand subscription
app.get("/brand-subscriptions/current", authenticateJWT, async (req, res) => {
  try {
    // Return successful response with no subscription (empty)
    return res.status(200).json({
      success: true,
      subscription: null
    });

  } catch (error) {
    console.error('Error fetching brand subscription:', error);
    res.status(500).json({
      success: false,
      message: "Failed to fetch subscription"
    });
  }
});

// Create brand subscription checkout session
app.post("/brand-subscriptions/create-checkout-session", authenticateJWT, async (req, res) => {
  try {
    const currentUser = getCurrentUser(req);

    if (currentUser?.role !== 'brand') {
      return res.status(403).json({
        success: false,
        message: "Access denied. Brand role required."
      });
    }

    // Validate request body using brandCheckoutSchema
    const validation = brandCheckoutSchema.safeParse(req.body);
    if (!validation.success) {
      return res.status(400).json({
        success: false,
        message: "Validation failed",
        errors: validation.error.errors
      });
    }

    const { planType, successUrl, cancelUrl } = validation.data;

    // Check if user already has an active subscription
    const existingSubscription = await BrandSubscription.findOne({
      where: {
        userId: currentUser.id,
        status: ['active', 'processing', 'past_due']
      }
    });

    if (existingSubscription) {
      return res.status(400).json({
        success: false,
        message: "You already have an active subscription. Please cancel your current subscription before creating a new one."
      });
    }

    console.log('🚀 BACKEND CREATE: Looking up plan type:', planType)
    const selectedPlan = await BrandSubscriptionPlans.getPlanByType(planType as any);
    console.log('🚀 BACKEND CREATE: Plan found:', selectedPlan?.id, selectedPlan?.planType)

    // Debug: List all available plans
    const allPlans = await BrandSubscriptionPlans.findAll({ attributes: ['planType', 'name'] })
    console.log('🚀 BACKEND CREATE: All available plans:', allPlans.map(p => ({ type: p.planType, name: p.name })))

    if (!selectedPlan) {
      console.error('❌ BACKEND CREATE: Invalid plan type:', planType)
      console.error('❌ BACKEND CREATE: Available types:', allPlans.map(p => p.planType))
      return res.status(400).json({
        success: false,
        message: "Invalid plan type"
      });
    }

    // Get full user data from database
    const user = await User.findByPk(currentUser.id);
    if (!user) {
      return res.status(404).json({
        success: false,
        message: "User not found"
      });
    }

    // Create or retrieve Stripe customer
    let stripeCustomerId = await userService.getOrCreateCustomerId(user, {
            userId: currentUser.id,
            role: currentUser.role
    });


    // Create checkout session
    const session = await stripe.checkout.sessions.create({
      customer: stripeCustomerId,
      payment_method_types: ['card'],
      line_items: [{
        price: selectedPlan.stripePriceId,
        quantity: 1,
      }],
      mode: 'subscription',
      success_url: successUrl || `${process.env.FRONTEND_URL}/plans?success=true&session_id={CHECKOUT_SESSION_ID}`,
      cancel_url: cancelUrl || `${process.env.FRONTEND_URL}/plans?canceled=true`,
      metadata: {
        userId: currentUser.id,
        planType: planType,
        userEmail: currentUser.email
      },
      subscription_data: {
        metadata: {
          userId: currentUser.id,
          planType: planType
        }
      }
    });

    res.status(200).json({
      success: true,
      sessionId: session.id,
      url: session.url
    });

  } catch (error) {
    console.error('Error creating checkout session:', error);
    res.status(500).json({
      success: false,
      message: "Failed to create checkout session"
    });
  }
});

// Create payment intent for direct card processing
app.post("/create-payment-intent", authenticateJWT, async (req, res) => {
  try {
    console.log('🚀 BACKEND CREATE: Payment intent creation called')
    console.log('🚀 BACKEND CREATE: Request body:', JSON.stringify(req.body, null, 2))

    const currentUser = getCurrentUser(req);

    if (currentUser?.role !== 'brand') {
      console.error('❌ BACKEND CREATE: Access denied - not brand role')
      return res.status(403).json({
        success: false,
        message: "Access denied. Brand role required."
      });
    }

    // Validate request body using brandPaymentIntentSchema
    const validation = brandPaymentIntentSchema.safeParse(req.body);
    if (!validation.success) {
      return res.status(400).json({
        success: false,
        message: "Validation failed",
        errors: validation.error.errors
      });
    }

    const { planType, amount, currency, upgrade, planCategory, downpaymentPlanType } = validation.data;

    console.log('🚀 BACKEND CREATE: Plan type received:', planType)
    console.log('🚀 BACKEND CREATE: Current user:', currentUser?.id, currentUser?.role)

    if (!upgrade) {
    const existingSubscription = await BrandSubscription.findOne({
      where: {
        userId: currentUser.id,
        status: ['active', 'processing', 'past_due']
      }
    });


    if (existingSubscription) {
      return res.status(400).json({
        success: false,
        message: "You already have an active subscription. Please cancel your current subscription before creating a new one."
      });

      }
    }

    console.log('🚀 BACKEND CREATE: Looking up plan type:', planType)
    const selectedPlan = await BrandSubscriptionPlans.getPlanByType(planType as any);
    console.log('🚀 BACKEND CREATE: Plan found:', selectedPlan?.id, selectedPlan?.planType)

    // Debug: List all available plans
    const allPlans = await BrandSubscriptionPlans.findAll({ attributes: ['planType', 'name'] })
    console.log('🚀 BACKEND CREATE: All available plans:', allPlans.map(p => ({ type: p.planType, name: p.name })))

    if (!selectedPlan) {
      console.error('❌ BACKEND CREATE: Invalid plan type:', planType)
      console.error('❌ BACKEND CREATE: Available types:', allPlans.map(p => p.planType))
      return res.status(400).json({
        success: false,
        message: "Invalid plan type"
      });
    }

    // Get full user data from database
    const user = await User.findByPk(currentUser.id);
    if (!user) {
      return res.status(404).json({
        success: false,
        message: "User not found"
      });
    }


    // Create or retrieve Stripe customer
    let stripeCustomerId = await userService.getOrCreateCustomerId(user, {
            userId: user.id,
            role: user.role,
            planType: planType
    });


    // Create Payment Intent
    const paymentIntent = await stripe.paymentIntents.create({
      amount: Math.round(amount * 100), // Convert to cents
      currency: currency || 'usd',
      customer: stripeCustomerId,
      metadata: {
        userId: currentUser.id,
        planType: planType,
        amount: amount.toString()
      },
      automatic_payment_methods: {
        enabled: true,
        allow_redirects: 'never'
      },
      setup_future_usage: 'off_session',
      receipt_email: user.email || undefined,
      description: `${selectedPlan.name} down payment`
    });



    const brandSubscription = await BrandSubscription.create({
      userId: user.id,
      planType: planType,
      planCategory: planCategory,
      status: BrandSubscriptionStatus.PENDING,
      stripeCustomerId: user.stripeCustomerId,
      stripePriceId: selectedPlan.stripePriceId,
      monthlyPrice: selectedPlan.monthlyPrice,
      currentPeriodStart: new Date(),
      currentPeriodEnd: new Date(Date.now() + 30 * 24 * 60 * 60 * 1000),
    });

    // Create payment record
    await Payment.create({
      stripePaymentIntentId: paymentIntent.id,
      status: 'pending',
      paymentMethod: 'card',
      amount: amount,
      currency: 'usd',
      stripeMetadata: {
        userId: currentUser.id,
        planType: planType,
        stripePriceId: selectedPlan.stripePriceId,
        planCategory: planCategory,
        downpaymentPlanType: downpaymentPlanType,
        amount: amount.toString()
      },
      brandSubscriptionId: brandSubscription.id
    });


    res.status(200).json({
      success: true,
      clientSecret: paymentIntent.client_secret,
      paymentIntentId: paymentIntent.id
    });

  } catch (error) {
    console.error('Error creating payment intent:', error);
    res.status(500).json({
      success: false,
      message: "Failed to create payment intent"
    });
  }
});

// Confirm payment intent with payment method
app.post("/confirm-payment-intent", authenticateJWT, async (req, res) => {
  try {
    const currentUser = getCurrentUser(req);

    if (!currentUser || currentUser.role !== 'brand') {
      return res.status(403).json({
        success: false,
        message: "Access denied. Brand role required."
      });
    }

    // Validate request body
    const validation = brandConfirmPaymentSchema.safeParse(req.body);
    if (!validation.success) {
      return res.status(400).json({
        success: false,
        message: "Validation failed",
        errors: validation.error.errors
      });
    }

    // Return success - webhook will handle subscription creation
    res.status(200).json({
      success: true
    });

  } catch (error) {
    console.error('❌ Error confirming payment intent:', error);
    res.status(500).json({
        success: false,
      message: "Failed to confirm payment intent"
    });
  }
});

// Onboarding add-ons are handled separately, no combined checkout needed
// Cancel brand subscription
app.post("/brand-subscriptions/cancel", authenticateJWT, async (req, res) => {
  try {
    const currentUser = getCurrentUser(req);

    if (currentUser?.role !== 'brand') {
      return res.status(403).json({
        success: false,
        message: "Access denied. Brand role required."
      });
    }

    const subscription = await BrandSubscription.findOne({
      where: {
        userId: currentUser.id,
        status: ['active', 'processing', 'past_due']
      }
    });

    if (!subscription) {
      return res.status(404).json({
        success: false,
        message: "No active subscription found"
      });
    }

    // Cancel subscription in Stripe
    if (subscription.stripeSubscriptionId) {
      try {
        await stripe.subscriptions.cancel(subscription.stripeSubscriptionId);
    } catch (stripeError) {
        console.error('Error canceling Stripe subscription:', stripeError);
        // Continue with local cancellation even if Stripe fails
      }
    }

    // Cancel subscription in database
    await subscription.cancel();

    res.status(200).json({
      success: true,
      message: "Subscription canceled successfully"
    });

  } catch (error) {
    console.error('Error canceling subscription:', error);
    res.status(500).json({
      success: false,
      message: "Failed to cancel subscription"
    });
  }
});

// Change brand subscription plan
app.post("/brand-subscriptions/change", authenticateJWT, async (req, res) => {
  try {
    const currentUser = getCurrentUser(req);
    if (!currentUser) {
      return res.status(401).json({
        success: false,
        message: "Not authenticated"
      });
    }

    const { newPlanId } = req.body;

    if (!newPlanId) {
      return res.status(400).json({
        success: false,
        message: "New plan ID is required"
      });
    }

    // Instantiate service
    const brandSubscriptionService = new BrandSubscriptionService();

    // Upgrade the subscription
    const result = await brandSubscriptionService.upgradeSubscription(currentUser.id, newPlanId);

    if (result.success) {
      res.status(200).json(result);
      } else {
      res.status(400).json(result);
    }

  } catch (error) {
    console.error('❌ Error changing brand subscription:', error);
    res.status(500).json({
        success: false,
      message: "Internal server error"
    });
  }
});

// Upgrade subscriptions for a treatment to a new treatment plan
app.post("/subscriptions/upgrade", authenticateJWT, async (req, res) => {
  try {
    const currentUser = getCurrentUser(req);

    if (!currentUser) {
      return res.status(401).json({
        success: false,
        message: "User authentication required"
      });
    }

    // Validate request body using upgradeSubscriptionSchema
    const validation = upgradeSubscriptionSchema.safeParse(req.body);
    if (!validation.success) {
      return res.status(400).json({
        success: false,
        message: "Validation failed",
        errors: validation.error.errors
      });
    }

    const { treatmentId } = validation.data;

    const subscriptionService = new SubscriptionService();
    await subscriptionService.upgradeSubscription(treatmentId, currentUser.id);

    res.json({
      success: true,
      message: "Subscriptions upgraded successfully"
    });
  } catch (error) {
    console.error('Error upgrading subscriptions:', error);
    res.status(500).json({
      success: false,
      message: error instanceof Error ? error.message : "Failed to upgrade subscriptions"
    });
  }
});

// Cancel all subscriptions for a treatment
app.post("/subscriptions/cancel", authenticateJWT, async (req, res) => {
  try {
    const currentUser = getCurrentUser(req);

    if (!currentUser) {
      return res.status(401).json({
        success: false,
        message: "User authentication required"
      });
    }

    // Validate request body using cancelSubscriptionSchema
    const validation = cancelSubscriptionSchema.safeParse(req.body);
    if (!validation.success) {
      return res.status(400).json({
        success: false,
        message: "Validation failed",
        errors: validation.error.errors
      });
    }

    const { treatmentId } = validation.data;

    const subscriptionService = new SubscriptionService();
    await subscriptionService.cancelSubscriptions(treatmentId, currentUser.id);

    res.json({
      success: true,
      message: "Subscriptions cancelled successfully"
    });
  } catch (error) {
    console.error('Error cancelling subscriptions:', error);
    res.status(500).json({
        success: false,
      message: error instanceof Error ? error.message : "Failed to cancel subscriptions"
    });
  }
});

// Questionnaire routes
// Add questionnaire step
const questionnaireService = new QuestionnaireService();

// Admin routes: list tenants (users with clinic) and questionnaires by tenant
app.get("/admin/tenants", authenticateJWT, async (req, res) => {
  try {
    const currentUser = getCurrentUser(req);
    if (!currentUser) {
      return res.status(401).json({ success: false, message: "Not authenticated" });
    }

    // Only admins can list tenants
    const user = await User.findByPk(currentUser.id);
    if (!user || user.role !== 'admin') {
      return res.status(403).json({ success: false, message: "Forbidden" });
    }

    const tenants = await User.findAll({
      where: {
        clinicId: { [Op.ne]: null }
      },
      attributes: [
        'id',
        'firstName',
        'lastName',
        'email',
        'clinicId'
      ],
      include: [{
        model: Clinic,
        attributes: ['id', 'name', 'slug']
      }],
      order: [[Clinic, 'name', 'ASC'], ['lastName', 'ASC']]
    });

    res.status(200).json({ success: true, data: tenants });
  } catch (error) {
    console.error('❌ Error listing tenants:', error);
    res.status(500).json({ success: false, message: 'Failed to list tenants' });
  }
});

app.get("/admin/tenants/:userId/questionnaires", authenticateJWT, async (req, res) => {
  try {
    const currentUser = getCurrentUser(req);
    if (!currentUser) {
      return res.status(401).json({ success: false, message: "Not authenticated" });
    }

    // Only admins can view questionnaires for a tenant
    const user = await User.findByPk(currentUser.id);
    if (!user || user.role !== 'admin') {
      return res.status(403).json({ success: false, message: "Forbidden" });
    }

    const { userId } = req.params;
    const questionnaires = await questionnaireService.listForUser(userId);
    res.status(200).json({ success: true, data: questionnaires });
  } catch (error) {
    console.error('❌ Error fetching questionnaires for tenant:', error);
    res.status(500).json({ success: false, message: 'Failed to fetch questionnaires for tenant' });
  }
});

app.get("/questionnaires/templates", authenticateJWT, async (req, res) => {
  try {
    const currentUser = getCurrentUser(req);

    if (!currentUser) {
      return res.status(401).json({ success: false, message: "Not authenticated" });
    }

    const validation = listTemplatesQuerySchema.safeParse(req.query);

    if (!validation.success) {
      return res.status(400).json({ success: false, message: 'Invalid query parameters', errors: validation.error.flatten() });
    }

    const templates = await formTemplateService.listTemplates(validation.data);

    res.status(200).json({ success: true, data: templates });
  } catch (error) {
    console.error('❌ Error fetching questionnaire templates:', error);
    res.status(500).json({ success: false, message: 'Failed to fetch questionnaire templates' });
  }
});

app.get("/questionnaires/templates/assigned", authenticateJWT, async (req, res) => {
  try {
    const currentUser = getCurrentUser(req)

    if (!currentUser) {
      return res.status(401).json({ success: false, message: "Not authenticated" })
    }

    const treatmentId = typeof req.query.treatmentId === 'string' ? req.query.treatmentId : undefined

    if (!treatmentId) {
      return res.status(400).json({ success: false, message: 'treatmentId is required' })
    }

    const assignment = await formTemplateService.getTenantProductForm(currentUser.id, treatmentId)

    res.status(200).json({ success: true, data: assignment })
  } catch (error: any) {
    console.error('❌ Error fetching tenant product form assignment:', error)
    res.status(500).json({ success: false, message: error.message || 'Failed to fetch assignment' })
  }
})

app.get("/questionnaires/templates/assignments", authenticateJWT, async (req, res) => {
  try {
    const currentUser = getCurrentUser(req)

    if (!currentUser) {
      return res.status(401).json({ success: false, message: "Not authenticated" })
    }

    const assignments = await formTemplateService.listTenantProductForms(currentUser.id)

    res.status(200).json({ success: true, data: assignments })
  } catch (error: any) {
    console.error('❌ Error listing tenant product form assignments:', error)
    res.status(500).json({ success: false, message: error.message || 'Failed to list assignments' })
  }
})

app.post("/questionnaires/templates", authenticateJWT, async (req, res) => {
  try {
    const currentUser = getCurrentUser(req);

    if (!currentUser) {
      return res.status(401).json({ success: false, message: "Not authenticated" });
    }

    const { name, description, sectionType, category, schema } = req.body;

    if (!name || !sectionType) {
      return res.status(400).json({ success: false, message: 'Name and sectionType are required' });
    }

    if (!['personalization', 'account', 'doctor'].includes(sectionType)) {
      return res.status(400).json({ success: false, message: 'Invalid sectionType' });
    }

    const template = await formTemplateService.createTemplate({
      name,
      description,
      sectionType,
      category,
      schema,
    });

    res.status(201).json({ success: true, data: template });
  } catch (error) {
    console.error('❌ Error creating questionnaire template:', error);
    res.status(500).json({ success: false, message: 'Failed to create questionnaire template' });
  }
});

// IMPORTANT: This route must come AFTER all specific /questionnaires/templates/* routes
app.get("/questionnaires/templates/:id", authenticateJWT, async (req, res) => {
  try {
    const currentUser = getCurrentUser(req);

    if (!currentUser) {
      return res.status(401).json({ success: false, message: "Not authenticated" });
    }

    const { id } = req.params;

    if (!id) {
      return res.status(400).json({ success: false, message: 'Template ID is required' });
    }

    const template = await formTemplateService.getTemplateById(id);

    if (!template) {
      return res.status(404).json({ success: false, message: 'Template not found' });
    }

    res.status(200).json({ success: true, data: template });
  } catch (error) {
    console.error('❌ Error fetching questionnaire template:', error);
    res.status(500).json({ success: false, message: 'Failed to fetch questionnaire template' });
  }
});

app.put("/questionnaires/templates/:id", authenticateJWT, async (req, res) => {
  try {
    const currentUser = getCurrentUser(req);

    if (!currentUser) {
      return res.status(401).json({ success: false, message: "Not authenticated" });
    }

    const { id } = req.params;
    const { name, description, schema } = req.body;

    if (!id) {
      return res.status(400).json({ success: false, message: 'Template ID is required' });
    }

    const template = await formTemplateService.updateTemplate(id, {
      name,
      description,
      schema,
    });

    res.status(200).json({ success: true, data: template });
  } catch (error: any) {
    console.error('❌ Error updating questionnaire template:', error);
    res.status(500).json({ success: false, message: error.message || 'Failed to update questionnaire template' });
  }
});

app.get("/questionnaires", authenticateJWT, async (req, res) => {
  try {
    const currentUser = getCurrentUser(req);

    if (!currentUser) {
      return res.status(401).json({ success: false, message: "Not authenticated" });
    }

    const questionnaires = await questionnaireService.listForUser(currentUser.id);
    res.status(200).json({ success: true, data: questionnaires });
  } catch (error) {
    console.error('❌ Error fetching questionnaires for user:', error);
    res.status(500).json({ success: false, message: 'Failed to fetch questionnaires' });
  }
});

app.get("/questionnaires/:id", authenticateJWT, async (req, res) => {
  try {
    const currentUser = getCurrentUser(req);

    if (!currentUser) {
      return res.status(401).json({ success: false, message: "Not authenticated" });
    }

    const questionnaireId = req.params.id;

    const questionnaire = await questionnaireService.getByIdForUser(questionnaireId, currentUser.id);

    if (!questionnaire) {
      return res.status(404).json({ success: false, message: 'Questionnaire not found' });
    }

    res.status(200).json({ success: true, data: questionnaire });
  } catch (error) {
    console.error('❌ Error fetching questionnaire for user:', error);
    res.status(500).json({ success: false, message: 'Failed to fetch questionnaire' });
  }
});

app.put("/questionnaires/:id/color", authenticateJWT, async (req, res) => {
  try {
    const currentUser = getCurrentUser(req);

    if (!currentUser) {
      return res.status(401).json({ success: false, message: "Not authenticated" });
    }

    const questionnaireId = req.params.id;
    const { color } = req.body ?? {};

    if (color !== undefined && color !== null) {
      if (typeof color !== 'string' || !/^#([0-9a-fA-F]{6})$/.test(color)) {
        return res.status(400).json({ success: false, message: 'Color must be a valid hex code (e.g. #1A2B3C)' });
      }
    }

    const updated = await questionnaireService.updateColor(questionnaireId, currentUser.id, color ?? null);

    res.status(200).json({ success: true, data: updated });
  } catch (error: any) {
    console.error('❌ Error updating questionnaire color:', error);

    if (error instanceof Error) {
      if (error.message.includes('not found')) {
        return res.status(404).json({ success: false, message: error.message });
      }

      if (error.message.includes('does not belong')) {
        return res.status(403).json({ success: false, message: error.message });
      }
    }

    res.status(500).json({ success: false, message: error instanceof Error ? error.message : 'Failed to update questionnaire color' });
  }
});

app.post("/questionnaires/import", authenticateJWT, async (req, res) => {
  try {
    const currentUser = getCurrentUser(req);

    if (!currentUser) {
      return res.status(401).json({ success: false, message: "Not authenticated" });
    }

<<<<<<< HEAD
    const validation = assignTemplatesSchema.safeParse(req.body);
=======
    const { templateId, clinicId } = req.body;
>>>>>>> f96ebb15

    if (!validation.success) {
      return res.status(400).json({ success: false, message: 'Invalid request body', errors: validation.error.flatten() });
    }

<<<<<<< HEAD
    const assignment = await formTemplateService.assignTemplates({
      tenantId: currentUser.id,
      ...validation.data,
    });

    res.status(201).json({ success: true, data: assignment });
=======
    const clone = await questionnaireService.duplicateTemplate(templateId, currentUser.id, clinicId);
    res.status(201).json({ success: true, data: clone });
>>>>>>> f96ebb15
  } catch (error: any) {
    console.error('❌ Error assigning questionnaire templates:', error);
    res.status(500).json({ success: false, message: error.message || 'Failed to assign templates' });
  }
});

app.post("/questionnaires/step", authenticateJWT, async (req, res) => {
  try {
    const currentUser = getCurrentUser(req);

    if (!currentUser) {
      return res.status(401).json({
        success: false,
        message: "Not authenticated"
      });
    }

    // Validate request body using questionnaireStepCreateSchema
    const validation = questionnaireStepCreateSchema.safeParse(req.body);
    if (!validation.success) {
      return res.status(400).json({
        success: false,
        message: "Validation failed",
        errors: validation.error.errors
      });
    }

    const { questionnaireId } = validation.data;

    // Create questionnaire step service instance
    const questionnaireStepService = new QuestionnaireStepService();

    // Add new questionnaire step
    const newStep = await questionnaireStepService.addQuestionnaireStep(questionnaireId, currentUser.id);

    console.log('✅ Questionnaire step added:', {
      stepId: newStep.id,
      title: newStep.title,
      stepOrder: newStep.stepOrder,
      questionnaireId: newStep.questionnaireId
    });

    res.status(201).json({
      success: true,
      message: "Questionnaire step added successfully",
      data: newStep
    });

  } catch (error) {
    console.error('❌ Error adding questionnaire step:', error);

    if (error instanceof Error) {
      if (error.message.includes('not found') || error.message.includes('does not belong')) {
        return res.status(404).json({
          success: false,
          message: error.message
        });
      }
    }

    res.status(500).json({
      success: false,
      message: "Failed to add questionnaire step"
    });
  }
});

// Update questionnaire step
app.put("/questionnaires/step", authenticateJWT, async (req, res) => {
  try {
    const currentUser = getCurrentUser(req);

    if (!currentUser) {
      return res.status(401).json({
        success: false,
        message: "Not authenticated"
      });
    }

    // Validate request body using questionnaireStepUpdateSchema
    const validation = questionnaireStepUpdateSchema.safeParse(req.body);
    if (!validation.success) {
      return res.status(400).json({
        success: false,
        message: "Validation failed",
        errors: validation.error.errors
      });
    }

    const { stepId, title, description } = validation.data;

    // Create questionnaire step service instance
    const questionnaireStepService = new QuestionnaireStepService();

    // Update questionnaire step
    const updatedStep = await questionnaireStepService.updateQuestionnaireStep(
      stepId,
      { title, description },
      currentUser.id
    );

    console.log('✅ Questionnaire step updated:', {
      stepId: updatedStep.id,
      title: updatedStep.title,
      description: updatedStep.description,
      userId: currentUser.id
    });

    res.status(200).json({
      success: true,
      message: "Questionnaire step updated successfully",
      data: updatedStep
    });

  } catch (error) {
    console.error('❌ Error updating questionnaire step:', error);

    if (error instanceof Error) {
      if (error.message.includes('not found') ||
        error.message.includes('does not belong to your clinic')) {
        return res.status(404).json({
          success: false,
          message: error.message
        });
      }
    }

    res.status(500).json({
      success: false,
      message: "Failed to update questionnaire step"
    });
  }
});

// Delete questionnaire step
app.delete("/questionnaires/step", authenticateJWT, async (req, res) => {
  try {
    const { stepId } = req.body;
    const currentUser = getCurrentUser(req);

    if (!currentUser) {
      return res.status(401).json({
        success: false,
        message: "Not authenticated"
      });
    }

    // Validate required fields
    if (!stepId) {
      return res.status(400).json({
        success: false,
        message: "stepId is required"
      });
    }

    // Create questionnaire step service instance
    const questionnaireStepService = new QuestionnaireStepService();

    // Delete questionnaire step
    const result = await questionnaireStepService.deleteQuestionnaireStep(stepId, currentUser.id);

    console.log('✅ Questionnaire step deleted:', {
      stepId: result.stepId,
      deleted: result.deleted,
      userId: currentUser.id
    });

    res.status(200).json({
      success: true,
      message: "Questionnaire step deleted successfully",
      data: result
    });

  } catch (error) {
    console.error('❌ Error deleting questionnaire step:', error);

    if (error instanceof Error) {
      if (error.message.includes('not found') ||
        error.message.includes('does not belong to your clinic')) {
        return res.status(404).json({
          success: false,
          message: error.message
        });
      }
    }

    res.status(500).json({
      success: false,
      message: "Failed to delete questionnaire step"
    });
  }
});

// Update questionnaire steps order
app.post("/questionnaires/step/order", authenticateJWT, async (req, res) => {
  try {
    const currentUser = getCurrentUser(req);

    if (!currentUser) {
      return res.status(401).json({
        success: false,
        message: "Not authenticated"
      });
    }

    // Validate request body using questionnaireStepOrderSchema
    const validation = questionnaireStepOrderSchema.safeParse(req.body);
    if (!validation.success) {
      return res.status(400).json({
        success: false,
        message: "Validation failed",
        errors: validation.error.errors
      });
    }

    const { steps, questionnaireId } = validation.data;

    // Create questionnaire step service instance
    const questionnaireStepService = new QuestionnaireStepService();

    // Save steps order
    const updatedSteps = await questionnaireStepService.saveStepsOrder(steps, questionnaireId, currentUser.id);

    console.log('✅ Questionnaire steps order updated:', {
      stepsCount: updatedSteps.length,
      stepIds: updatedSteps.map(s => s.id),
      userId: currentUser.id
    });

    res.status(200).json({
      success: true,
      message: "Questionnaire steps order updated successfully",
      data: updatedSteps
    });

  } catch (error) {
    console.error('❌ Error updating questionnaire steps order:', error);

    if (error instanceof Error) {
      if (error.message.includes('not found') ||
        error.message.includes('do not belong to your clinic') ||
        error.message.includes('array is required')) {
        return res.status(400).json({
          success: false,
          message: error.message
        });
      }
    }

    res.status(500).json({
      success: false,
      message: "Failed to update questionnaire steps order"
    });
  }
});

// Get questionnaire for a treatment
app.get("/questionnaires/treatment/:treatmentId", async (req, res) => {
  try {
    const { treatmentId } = req.params;

    // Create questionnaire service instance
    const questionnaireService = new QuestionnaireService();

    // Get questionnaire by treatment
    const questionnaire = await questionnaireService.getQuestionnaireByTreatment(treatmentId);

    console.log(`✅ Found questionnaire for treatment ID "${treatmentId}"`);

    res.json({
      success: true,
      data: questionnaire
    });

  } catch (error) {
    console.error('❌ Error fetching questionnaire:', error);

    if (error instanceof Error) {
      if (error.message.includes('not found')) {
        return res.status(404).json({
          success: false,
          message: error.message
        });
      }
    }

    res.status(500).json({
      success: false,
      message: "Internal server error"
    });
  }
});

// Question routes
// List questions in questionnaire step
app.get("/questions/step/:stepId", authenticateJWT, async (req, res) => {
  try {
    const { stepId } = req.params;
    const currentUser = getCurrentUser(req);

    if (!currentUser) {
      return res.status(401).json({
        success: false,
        message: "Not authenticated"
      });
    }

    // Create question service instance
    const questionService = new QuestionService();

    // List questions
    const questions = await questionService.listQuestions(stepId, currentUser.id);

    console.log('✅ Questions listed for step:', {
      stepId,
      questionsCount: questions.length,
      userId: currentUser.id
    });

    res.status(200).json({
      success: true,
      data: questions
    });

  } catch (error) {
    console.error('❌ Error listing questions:', error);

    if (error instanceof Error) {
      if (error.message.includes('not found') ||
        error.message.includes('does not belong to your clinic')) {
        return res.status(404).json({
          success: false,
          message: error.message
        });
      }
    }

    res.status(500).json({
      success: false,
      message: "Failed to list questions"
    });
  }
});

// Create question
app.post("/questions", authenticateJWT, async (req, res) => {
  try {
    const currentUser = getCurrentUser(req);

    if (!currentUser) {
      return res.status(401).json({
        success: false,
        message: "Not authenticated"
      });
    }

    // Validate request body using questionCreateSchema
    const validation = questionCreateSchema.safeParse(req.body);
    if (!validation.success) {
      return res.status(400).json({
        success: false,
        message: "Validation failed",
        errors: validation.error.errors
      });
    }

    const { stepId, questionText, answerType, isRequired, placeholder, helpText, footerNote, options } = validation.data;

    // Create question service instance
    const questionService = new QuestionService();

    // Create question
    const newQuestion = await questionService.createQuestion(
      stepId,
      { questionText, answerType, isRequired, placeholder, helpText, footerNote, options },
      currentUser.id
    );

    console.log('✅ Question created:', {
      questionId: newQuestion?.id,
      questionText: newQuestion?.questionText,
      stepId: newQuestion?.stepId,
      userId: currentUser.id
    });

    res.status(201).json({
      success: true,
      message: "Question created successfully",
      data: newQuestion
    });

  } catch (error) {
    console.error('❌ Error creating question:', error);

    if (error instanceof Error) {
      if (error.message.includes('not found') ||
        error.message.includes('does not belong to your clinic')) {
        return res.status(404).json({
          success: false,
          message: error.message
        });
      }
    }

    res.status(500).json({
      success: false,
      message: "Failed to create question"
    });
  }
});

app.put("/questions/:questionId", authenticateJWT, async (req, res) => {
  try {
    const currentUser = getCurrentUser(req);

    if (!currentUser) {
      return res.status(401).json({
        success: false,
        message: "Not authenticated"
      });
    }

    const { questionId } = req.params;

    const questionService = new QuestionService();

    const updated = await questionService.updateQuestion(questionId, req.body, currentUser.id);

    res.status(200).json({
      success: true,
      message: "Question updated successfully",
      data: updated
    });

  } catch (error) {
    console.error('❌ Error updating question:', error);

    if (error instanceof Error) {
      if (error.message.includes('not found') ||
        error.message.includes('does not belong to your clinic')) {
        return res.status(404).json({
          success: false,
          message: error.message
        });
      }
    }

    res.status(500).json({
      success: false,
      message: "Failed to update question"
    });
  }
});

// Update question
app.put("/questions", authenticateJWT, async (req, res) => {
  try {
    const currentUser = getCurrentUser(req);

    if (!currentUser) {
      return res.status(401).json({
        success: false,
        message: "Not authenticated"
      });
    }

    // Validate request body using questionUpdateSchema
    const validation = questionUpdateSchema.safeParse(req.body);
    if (!validation.success) {
      return res.status(400).json({
        success: false,
        message: "Validation failed",
        errors: validation.error.errors
      });
    }

    const { questionId, questionText, answerType, isRequired, placeholder, helpText, footerNote, options } = validation.data;

    // Create question service instance
    const questionService = new QuestionService();

    // Update question
    const updatedQuestion = await questionService.updateQuestion(
      questionId,
      { questionText, answerType, isRequired, placeholder, helpText, footerNote, options },
      currentUser.id
    );

    console.log('✅ Question updated:', {
      questionId: updatedQuestion?.id,
      questionText: updatedQuestion?.questionText,
      userId: currentUser.id
    });

    res.status(200).json({
      success: true,
      message: "Question updated successfully",
      data: updatedQuestion
    });

  } catch (error) {
    console.error('❌ Error updating question:', error);

    if (error instanceof Error) {
      if (error.message.includes('not found') ||
        error.message.includes('does not belong to your clinic')) {
        return res.status(404).json({
          success: false,
          message: error.message
        });
      }
    }

    res.status(500).json({
      success: false,
      message: "Failed to update question"
    });
  }
});

// Delete question
app.delete("/questions", authenticateJWT, async (req, res) => {
  try {
    const { questionId } = req.body;
    const currentUser = getCurrentUser(req);

    if (!currentUser) {
      return res.status(401).json({
        success: false,
        message: "Not authenticated"
      });
    }

    // Validate required fields
    if (!questionId) {
      return res.status(400).json({
        success: false,
        message: "questionId is required"
      });
    }

    // Create question service instance
    const questionService = new QuestionService();

    // Delete question
    const result = await questionService.deleteQuestion(questionId, currentUser.id);

    console.log('✅ Question deleted:', {
      questionId: result.questionId,
      deleted: result.deleted,
      userId: currentUser.id
    });

    res.status(200).json({
      success: true,
      message: "Question deleted successfully",
      data: result
    });

  } catch (error) {
    console.error('❌ Error deleting question:', error);

    if (error instanceof Error) {
      if (error.message.includes('not found') ||
        error.message.includes('does not belong to your clinic')) {
        return res.status(404).json({
          success: false,
          message: error.message
        });
      }
    }

    res.status(500).json({
      success: false,
      message: "Failed to delete question"
    });
  }
});

// Reorder step
app.put("/questionnaires/step/reorder", authenticateJWT, async (req, res) => {
  try {
    const currentUser = getCurrentUser(req);

    if (!currentUser) {
      return res.status(401).json({
        success: false,
        message: "Not authenticated"
      });
    }

    const { stepId, direction } = req.body;

    // Validate required fields
    if (!stepId || !direction) {
      return res.status(400).json({
        success: false,
        message: "stepId and direction are required"
      });
    }

    if (!['up', 'down'].includes(direction)) {
      return res.status(400).json({
        success: false,
        message: "direction must be 'up' or 'down'"
      });
    }

    // Create questionnaire service instance
    const questionnaireService = new QuestionnaireService();

    // Reorder step
    const result = await questionnaireService.reorderStep(stepId, direction, currentUser.id);

    console.log('✅ Step reordered:', {
      stepId,
      direction,
      userId: currentUser.id
    });

    res.status(200).json({
      success: true,
      message: "Step reordered successfully",
      data: result
    });

  } catch (error) {
    console.error('❌ Error reordering step:', error);

    if (error instanceof Error) {
      if (error.message.includes('not found') ||
        error.message.includes('does not belong to your clinic') ||
        error.message.includes('cannot move')) {
        return res.status(404).json({
          success: false,
          message: error.message
        });
      }
    }

    res.status(500).json({
      success: false,
      message: "Failed to reorder step"
    });
  }
});

// Delete questionnaire
app.delete("/questionnaires/:id", authenticateJWT, async (req, res) => {
  try {
    const { id: questionnaireId } = req.params;
    const currentUser = getCurrentUser(req);

    if (!currentUser) {
      return res.status(401).json({
        success: false,
        message: "Not authenticated"
      });
    }

    // Validate required fields
    if (!questionnaireId) {
        return res.status(400).json({
          success: false,
        message: "questionnaireId is required"
      });
    }

    // Create questionnaire service instance
    const questionnaireService = new QuestionnaireService();

    // Delete questionnaire
    const result = await questionnaireService.deleteQuestionnaire(questionnaireId, currentUser.id);

    console.log('✅ Questionnaire deleted:', {
      questionnaireId: result.questionnaireId,
      deleted: result.deleted,
      userId: currentUser.id
    });

    res.status(200).json({
      success: true,
      message: "Questionnaire deleted successfully",
      data: result
    });

  } catch (error) {
    console.error('❌ Error deleting questionnaire:', error);

    if (error instanceof Error) {
      if (error.message.includes('not found') ||
        error.message.includes('does not belong to your account') ||
        error.message.includes('Cannot delete template questionnaires')) {
        return res.status(404).json({
          success: false,
          message: error.message
        });
      }
    }

    res.status(500).json({
      success: false,
      message: "Failed to delete questionnaire"
    });
  }
});

// Update questions order
app.post("/questions/order", authenticateJWT, async (req, res) => {
  try {
    const currentUser = getCurrentUser(req);

    if (!currentUser) {
      return res.status(401).json({
        success: false,
        message: "Not authenticated"
      });
    }

    // Validate request body using questionOrderSchema
    const validation = questionOrderSchema.safeParse(req.body);
    if (!validation.success) {
      return res.status(400).json({
        success: false,
        message: "Validation failed",
        errors: validation.error.errors
      });
    }

    const { questions, stepId } = validation.data;

    // Create question service instance
    const questionService = new QuestionService();

    // Save questions order
    const updatedQuestions = await questionService.saveQuestionsOrder(questions, stepId, currentUser.id);

    console.log('✅ Questions order updated:', {
      questionsCount: updatedQuestions.length,
      questionIds: updatedQuestions.map(q => q.id),
      stepId,
      userId: currentUser.id
    });

    res.status(200).json({
      success: true,
      message: "Questions order updated successfully",
      data: updatedQuestions
    });

  } catch (error) {
    console.error('❌ Error updating questions order:', error);

    if (error instanceof Error) {
      if (error.message.includes('not found') ||
        error.message.includes('do not belong to your clinic') ||
        error.message.includes('array is required')) {
        return res.status(400).json({
          success: false,
          message: error.message
        });
      }
    }

    res.status(500).json({
      success: false,
      message: "Failed to update questions order"
    });
  }
});


const userService = new UserService();
const treatmentService = new TreatmentService();
const orderService = new OrderService();
const clinicService = new ClinicService();


app.put("/patient", authenticateJWT, async (req, res) => {
  try {
    const currentUser = getCurrentUser(req);

    if (!currentUser) {
      return res.status(401).json({
        success: false,
        message: "Not authenticated"
      });
    }

    // Validate request body using patientUpdateSchema
    const validation = patientUpdateSchema.safeParse(req.body);
    if (!validation.success) {
      return res.status(400).json({
        success: false,
        message: "Validation failed",
        errors: validation.error.errors
      });
    }

    const { address, ...data } = validation.data

    const result = await userService.updateUserPatient(currentUser.id, data, address);

    if (result.success) {
      res.status(200).json(result);
    } else {
      res.status(400).json(result.error);
    }
  } catch (error) {
    console.error('❌ Error updating patient:', error);
    res.status(500).json({
      success: false,
      message: "Internal server error"
    });
  }
});


// Order endpoints
app.get("/orders/by-clinic/:clinicId", authenticateJWT, async (req, res) => {
  try {
    const { clinicId } = req.params;
    const { page, limit } = req.query;
    const currentUser = getCurrentUser(req);

    if (!currentUser) {
      return res.status(401).json({
        success: false,
        message: "Not authenticated"
      });
    }

    const paginationParams = {
      page: page ? parseInt(page as string) : undefined,
      limit: limit ? parseInt(limit as string) : undefined
    };

    const result = await orderService.listOrdersByClinic(clinicId, currentUser.id, paginationParams);

    if (result.success) {
      res.status(200).json(result);
    } else {
      if (result.message === "Forbidden") {
        res.status(403).json(result);
      } else {
        res.status(400).json(result);
      }
    }

  } catch (error) {
    console.error('❌ Error listing orders by clinic:', error);
    res.status(500).json({
      success: false,
      message: "Internal server error"
    });
  }
});

app.post("/webhook/orders", async (req, res) => {
  try {

    // Validate webhook signature using HMAC SHA256
    const providedSignature = req.headers['signature'];

    if (!providedSignature) {
      return res.status(401).json({
        success: false,
        message: "Webhook signature required"
      });
    }

    if (!process.env.APP_WEBHOOK_SECRET) {
      console.error('APP_WEBHOOK_SECRET environment variable is not set');
      return res.status(500).json({
        success: false,
        message: "Server configuration error"
      });
    }

    // Verify signature using MDWebhookService
    const isValidSignature = MDWebhookService.verifyWebhookSignature(
      providedSignature as string,
      req.body,
      process.env.APP_WEBHOOK_SECRET
    );

    if (!isValidSignature) {
      return res.status(403).json({
        success: false,
        message: "Invalid webhook signature"
      });
    }

    // Process MD Integration webhook
    await MDWebhookService.processMDWebhook(req.body);

    res.json({
      success: true,
      message: "Webhook processed successfully"
    });
  } catch (error) {
    console.error('❌ Error processing MD Integration webhook:', error);
    res.status(500).json({
      success: false,
      message: "Internal server error"
    });
  }
});

// Pharmacy webhook endpoint
app.post("/webhook/pharmacy", async (req, res) => {
  try {
    // Validate Authorization header with Bearer token
    const authHeader = req.headers.authorization;

    if (!authHeader) {
      return res.status(401).json({
        success: false,
        message: "Authorization header required"
      });
    }

    if (!process.env.APP_WEBHOOK_SECRET) {
      console.error('APP_WEBHOOK_SECRET environment variable is not set');
      return res.status(500).json({
        success: false,
        message: "Server configuration error"
      });
    }

    // Extract Bearer token
    const expectedAuth = `Bearer ${process.env.APP_WEBHOOK_SECRET}`;

    if (authHeader !== expectedAuth) {
      return res.status(403).json({
        success: false,
        message: "Invalid authorization token"
      });
    }

    // Process pharmacy webhook
    await PharmacyWebhookService.processPharmacyWebhook(req.body);

    res.json({
      success: true,
      message: "Pharmacy webhook processed successfully"
    });
  } catch (error) {
    console.error('❌ Error processing pharmacy webhook:', error);
    res.status(500).json({
      success: false,
      message: "Internal server error"
    });
  }
});


// Message endpoints
app.get("/messages", authenticateJWT, async (req, res) => {
  try {
    const currentUser = getCurrentUser(req);
    const { page = 1, per_page = 15 } = req.query;

    if (!currentUser) {
      return res.status(401).json({
        success: false,
        message: "Not authenticated"
      });
    }

    const params = {
      page: parseInt(page as string),
      per_page: parseInt(per_page as string),
    };

    const messages = await MessageService.getMessagesByUserId(currentUser.id, params);

    res.json({
      success: true,
      data: messages
    });
  } catch (error) {
    console.error('Error fetching messages:', error);
    res.status(500).json({
      success: false,
      message: error instanceof Error ? error.message : "Failed to fetch messages"
    });
  }
});

app.post("/messages", authenticateJWT, async (req, res) => {
  try {
    const currentUser = getCurrentUser(req);

    if (!currentUser) {
      return res.status(401).json({
        success: false,
        message: "Not authenticated"
      });
    }

    // Validate request body using messageCreateSchema
    const validation = messageCreateSchema.safeParse(req.body);
    if (!validation.success) {
      return res.status(400).json({
        success: false,
        message: "Validation failed",
        errors: validation.error.errors
      });
    }

    const { text, reference_message_id, files } = validation.data;

    const payload = {
      channel: 'patient',
      text,
      reference_message_id,
      files
    };

    const message = await MessageService.createMessageForUser(currentUser.id, payload);

    res.json({
      success: true,
      message: "Message sent successfully",
      data: message
    });
  } catch (error) {
    console.error('Error creating message:', error);
    res.status(500).json({
      success: false,
      message: error instanceof Error ? error.message : "Failed to send message"
    });
  }
});

app.post("/messages/:messageId/read", authenticateJWT, async (req, res) => {
  try {
    const currentUser = getCurrentUser(req);
    const { messageId } = req.params;

    if (!messageId) {
      return res.status(400).json({
        success: false,
        message: "Message ID is required"
      });
    }

    if (!currentUser) {
      return res.status(401).json({
        success: false,
        message: "Not authenticated"
      });
    }



    await MessageService.markMessageAsReadForUser(currentUser.id, messageId);

    res.json({
      success: true,
      message: "Message marked as read"
    });
  } catch (error) {
    console.error('Error marking message as read:', error);
    res.status(500).json({
      success: false,
      message: error instanceof Error ? error.message : "Failed to mark message as read"
    });
  }
});

app.delete("/messages/:messageId/read", authenticateJWT, async (req, res) => {
  try {
    const currentUser = getCurrentUser(req);
    const { messageId } = req.params;

    if (!messageId) {
      return res.status(400).json({
        success: false,
        message: "Message ID is required"
      });
    }

    if (!currentUser) {
      return res.status(401).json({
        success: false,
        message: "Not authenticated"
      });
    }



    await MessageService.markMessageAsUnreadForUser(currentUser.id, messageId);

    res.json({
      success: true,
      message: "Message marked as unread"
    });
  } catch (error) {
    console.error('Error marking message as unread:', error);
    res.status(500).json({
      success: false,
      message: error instanceof Error ? error.message : "Failed to mark message as unread"
    });
  }
});

// MD Files endpoints
app.post("/md-files", authenticateJWT, upload.single('file'), async (req, res) => {
  try {
    if (!req.file) {
      return res.status(400).json({
        success: false,
        message: "No file provided"
      });
    }

    const file = await MDFilesService.createFile(
      req.file.buffer,
      req.file.originalname,
      req.file.mimetype
    );

    res.json({
      success: true,
      message: "File uploaded successfully",
      data: file
    });
  } catch (error) {
    console.error('Error uploading file:', error);
    res.status(500).json({
      success: false,
      message: error instanceof Error ? error.message : "Failed to upload file"
    });
  }
});

app.get("/md-files/:fileId", authenticateJWT, async (req, res) => {
  try {
    const { fileId } = req.params;

    if (!fileId) {
      return res.status(400).json({
        success: false,
        message: "File ID is required"
      });
    }

    const file = await MDFilesService.getFile(fileId);

    res.json({
      success: true,
      data: file
    });
  } catch (error) {
    console.error('Error fetching file:', error);
    res.status(500).json({
      success: false,
      message: error instanceof Error ? error.message : "Failed to fetch file"
    });
  }
});

app.get("/md-files/:fileId/download", authenticateJWT, async (req, res) => {
  try {
    const { fileId } = req.params;

    if (!fileId) {
      return res.status(400).json({
        success: false,
        message: "File ID is required"
      });
    }

    // Get file metadata first
    const fileInfo = await MDFilesService.getFile(fileId);

    // Download file content
    const fileBuffer = await MDFilesService.downloadFile(fileId);

    res.set({
      'Content-Type': fileInfo.mime_type,
      'Content-Disposition': `attachment; filename="${fileInfo.name}"`
    });

    res.send(fileBuffer);
  } catch (error) {
    console.error('Error downloading file:', error);
    res.status(500).json({
      success: false,
      message: error instanceof Error ? error.message : "Failed to download file"
    });
  }
});

app.delete("/md-files/:fileId", authenticateJWT, async (req, res) => {
  try {
    const { fileId } = req.params;

    if (!fileId) {
      return res.status(400).json({
        success: false,
        message: "File ID is required"
      });
    }

    await MDFilesService.deleteFile(fileId);

    res.json({
      success: true,
      message: "File deleted successfully"
    });
  } catch (error) {
    console.error('Error deleting file:', error);
    res.status(500).json({
      success: false,
      message: error instanceof Error ? error.message : "Failed to delete file"
    });
  }
});

// Settings page endpoints
// Get organization/clinic data
app.get("/organization", authenticateJWT, async (req, res) => {
  try {
    const currentUser = getCurrentUser(req);
    if (!currentUser) {
      return res.status(401).json({ success: false, message: "Not authenticated" });
    }

    const user = await User.findByPk(currentUser.id, {
      include: [{ model: Clinic, as: 'clinic' }]
    });

    if (!user) {
      return res.status(404).json({ success: false, message: "User not found" });
    }

    const clinic = user.clinic;

    res.json({
      clinicName: clinic?.name || '',
      businessName: clinic?.name || '',
      businessType: user.businessType || clinic?.businessType || '',
      website: user.website || '',
      phone: user.phoneNumber || '',
      phoneNumber: user.phoneNumber || '',
      address: user.address || '',
      city: user.city || '',
      state: user.state || '',
      zipCode: user.zipCode || '',
      logo: clinic?.logo || ''
    });
  } catch (error) {
    console.error('Error fetching organization:', error);
    res.status(500).json({ success: false, message: "Internal server error" });
  }
});

// Update organization/clinic data
app.put("/organization/update", authenticateJWT, async (req, res) => {
  try {
    const currentUser = getCurrentUser(req);
    if (!currentUser) {
      return res.status(401).json({ success: false, message: "Not authenticated" });
    }

    // Validate request body using organizationUpdateSchema
    const validation = organizationUpdateSchema.safeParse(req.body);
    if (!validation.success) {
      return res.status(400).json({
        success: false,
        message: "Validation failed",
        errors: validation.error.errors
      });
    }

    const { businessName, phone, address, city, state, zipCode, website } = validation.data;

    const user = await User.findByPk(currentUser.id);
    if (!user) {
      return res.status(404).json({ success: false, message: "User not found" });
    }

    // Update user fields (User model has phoneNumber, address, city, state, zipCode, website)
    await user.update({
      phoneNumber: phone || user.phoneNumber,
      address: address || user.address,
      city: city || user.city,
      state: state || user.state,
      zipCode: zipCode || user.zipCode,
      website: website !== undefined ? website : user.website
    });

    // Update clinic name if exists (Clinic only has name, slug, logo, active, status)
    if (user.clinicId && businessName) {
      const clinic = await Clinic.findByPk(user.clinicId);
      if (clinic) {
        await clinic.update({
          name: businessName
        });
      }
    }

    res.json({ success: true, message: "Organization updated successfully" });
  } catch (error) {
    console.error('Error updating organization:', error);
    res.status(500).json({ success: false, message: "Internal server error" });
  }
});

// Upload logo endpoint
app.post("/upload/logo", authenticateJWT, upload.single('logo'), async (req, res) => {
  try {
    const currentUser = getCurrentUser(req);
    if (!currentUser) {
      return res.status(401).json({ success: false, message: "Not authenticated" });
    }

    if (!req.file) {
      return res.status(400).json({ success: false, message: "No file uploaded" });
    }

    // Upload to S3
    const s3Url = await uploadToS3(
      req.file.buffer,
      req.file.originalname,
      req.file.mimetype,
      'clinic-logos',
      'logo'
    );

    // Update clinic logo
    const user = await User.findByPk(currentUser.id);
    if (user && user.clinicId) {
      const clinic = await Clinic.findByPk(user.clinicId);
      if (clinic) {
        // Delete old logo if exists
        if (clinic.logo) {
          try {
            await deleteFromS3(clinic.logo);
          } catch (error) {
            console.error('Error deleting old logo:', error);
          }
        }

        await clinic.update({ logo: s3Url });
      }
    }

    res.json({ success: true, url: s3Url, message: "Logo uploaded successfully" });
  } catch (error) {
    console.error('Error uploading logo:', error);
    res.status(500).json({ success: false, message: "Failed to upload logo" });
  }
});

// Get current subscription
app.get("/subscriptions/current", authenticateJWT, async (req, res) => {
  try {
    const currentUser = getCurrentUser(req);
    if (!currentUser) {
      return res.status(401).json({ success: false, message: "Not authenticated" });
    }

    const subscription = await BrandSubscription.findOne({
      where: { userId: currentUser.id, status: BrandSubscriptionStatus.ACTIVE },
      order: [['createdAt', 'DESC']]
    });

    if (!subscription) {
      return res.json(null);
    }

    // Get plan details separately
    const plan = await BrandSubscriptionPlans.findOne({
      where: { planType: subscription.planType }
    });

    res.json({
      id: subscription.id,
      planId: plan?.id || null,
      status: subscription.status,
      stripeSubscriptionId: subscription.stripeSubscriptionId,
      stripePriceId: subscription.stripePriceId,
      plan: plan ? {
        name: plan.name,
        price: Number(plan.monthlyPrice),
        type: plan.planType
      } : subscription.stripePriceId ? {
        name: subscription.planType,
        price: subscription.monthlyPrice ? Number(subscription.monthlyPrice) : 0,
        type: subscription.planType,
        priceId: subscription.stripePriceId
      } : null,
      nextBillingDate: subscription.currentPeriodEnd || null
    });
  } catch (error) {
    console.error('Error fetching subscription:', error);
    res.status(500).json({ success: false, message: "Internal server error" });
  }
});

// Get available plans
app.get("/plans", authenticateJWT, async (req, res) => {
  try {
    const plans = await BrandSubscriptionPlans.findAll({
      where: { isActive: true },
      order: [["sortOrder", "ASC"]]
    });

    const formattedPlans = plans.map(plan => ({
      id: plan.id,
      name: plan.name,
      description: plan.description || '',
      monthlyPrice: Number(plan.monthlyPrice),
      planType: plan.planType,
      stripePriceId: plan.stripePriceId,
      features: plan.getFeatures()
    }));

    res.json({ success: true, plans: formattedPlans });
  } catch (error) {
    console.error('Error fetching plans:', error);
    res.status(500).json({ success: false, message: "Internal server error" });
  }
});

// Update user profile
app.put("/users/profile", authenticateJWT, async (req, res) => {
  try {
    const currentUser = getCurrentUser(req);
    if (!currentUser) {
      return res.status(401).json({ success: false, message: "Not authenticated" });
    }

    const { firstName, lastName, phone, currentPassword, newPassword } = req.body;

    const user = await User.findByPk(currentUser.id);
    if (!user) {
      return res.status(404).json({ success: false, message: "User not found" });
    }

    // If password change requested, verify current password
    if (newPassword) {
      if (!currentPassword) {
        return res.status(400).json({ success: false, message: "Current password is required" });
      }

      const bcrypt = require('bcrypt');
      const isValidPassword = await bcrypt.compare(currentPassword, user.passwordHash);
      if (!isValidPassword) {
        return res.status(400).json({ success: false, message: "Current password is incorrect" });
      }

      const hashedPassword = await bcrypt.hash(newPassword, 10);
      await user.update({ passwordHash: hashedPassword });
    }

    // Update other fields
    await user.update({
      firstName: firstName || user.firstName,
      lastName: lastName || user.lastName,
      phoneNumber: phone || user.phoneNumber
    });

    res.json({ success: true, message: "Profile updated successfully" });
  } catch (error) {
    console.error('Error updating profile:', error);
    res.status(500).json({ success: false, message: "Internal server error" });
  }
});

const PORT = process.env.PORT || 3001;

// Initialize database connection and start server
async function startServer() {
  const dbConnected = await initializeDatabase();

  if (!dbConnected) {
    console.error('❌ Failed to connect to database. Exiting...');
    process.exit(1);
  }

  app.listen(PORT, () => {
    console.log(`🚀 API listening on :${PORT}`);
    console.log('📊 Database connected successfully');
    console.log('🔒 HIPAA-compliant security features enabled');
  });
}

startServer();

app.post("/brand-subscriptions/test-upgrade-high-definition", async (req, res) => {
  try {
    const { stripeSubscriptionId, nextPriceId } = req.body;

    if (!stripeSubscriptionId || typeof stripeSubscriptionId !== 'string') {
      return res.status(400).json({ success: false, message: "stripeSubscriptionId is required" });
    }

    const brandSub = await BrandSubscription.findOne({
      where: {
        stripeSubscriptionId
      }
    });

    if (!brandSub) {
      return res.status(404).json({ success: false, message: "Subscription not found" });
    }

    const scheduleMetadata = (brandSub.features as any)?.subscriptionSchedule;
    const scheduleId: string | undefined = scheduleMetadata?.id;

    if (!scheduleId) {
      return res.status(400).json({ success: false, message: "Subscription schedule not found for this subscription" });
    }

    const highDefinitionPlan = await BrandSubscriptionPlans.getPlanByType('high-definition');
    if (!highDefinitionPlan) {
      return res.status(500).json({ success: false, message: "High Definition plan is not configured" });
    }

    const overridePriceId = typeof nextPriceId === 'string' && nextPriceId.trim().length > 0
      ? nextPriceId.trim()
      : undefined;
    const targetPriceId = overridePriceId || highDefinitionPlan.stripePriceId;

    const schedule = await stripe.subscriptionSchedules.retrieve(scheduleId);

    const phases: Stripe.SubscriptionScheduleUpdateParams.Phase[] = (schedule.phases || []).map((phase, index, arr) => {
      const phaseAny = phase as any;
      const items = (phase.items || []).map(item => {
        const itemAny = item as any;
        const desiredPriceId = index === arr.length - 1
          ? targetPriceId
          : (typeof itemAny.price === 'string' ? itemAny.price : itemAny.price?.id);

        if (!desiredPriceId) {
          throw new Error('Unable to determine price for subscription schedule phase');
        }

        return {
          price: desiredPriceId,
          quantity: itemAny.quantity ?? 1
        };
      });

      const phaseUpdate: Stripe.SubscriptionScheduleUpdateParams.Phase = {
        items
      };

      if (typeof phaseAny.iterations === 'number') {
        phaseUpdate.iterations = phaseAny.iterations;
      } else if (phaseAny.end_date) {
        phaseUpdate.end_date = phaseAny.end_date;
      }

      if (index < arr.length - 1 && !phaseUpdate.iterations && !phaseUpdate.end_date) {
        phaseUpdate.iterations = 1;
      }

      if (phaseAny.start_date && !phaseUpdate.start_date) {
        phaseUpdate.start_date = phaseAny.start_date;
      }

      if (phaseAny.proration_behavior) {
        phaseUpdate.proration_behavior = phaseAny.proration_behavior;
      }

      if (phaseAny.collection_method) {
        phaseUpdate.collection_method = phaseAny.collection_method;
      }

      if (phaseAny.billing_thresholds) {
        phaseUpdate.billing_thresholds = phaseAny.billing_thresholds;
      }

      if (phaseAny.invoice_settings) {
        phaseUpdate.invoice_settings = phaseAny.invoice_settings;
      }

      if (phaseAny.trial) {
        phaseUpdate.trial = phaseAny.trial;
      }

      if (phaseAny.currency) {
        phaseUpdate.currency = phaseAny.currency;
      }

      return phaseUpdate;
    });

    if (phases.length === 0) {
      return res.status(400).json({ success: false, message: "Subscription schedule has no phases to update" });
    }

    await stripe.subscriptionSchedules.update(scheduleId, {
      phases,
      proration_behavior: 'none'
    });

    const updatedSubscription = await stripe.subscriptions.retrieve(stripeSubscriptionId);
    const updatedSubData = updatedSubscription as any;

    const updatedPeriodStart = updatedSubData?.current_period_start ? new Date(updatedSubData.current_period_start * 1000) : brandSub.currentPeriodStart;
    const updatedPeriodEnd = updatedSubData?.current_period_end ? new Date(updatedSubData.current_period_end * 1000) : brandSub.currentPeriodEnd;

    const existingFeatures = (brandSub.features as any) || {};
    const subscriptionScheduleFeature = existingFeatures.subscriptionSchedule || {};
    const planFeatures = highDefinitionPlan.getFeatures();

    const updatedFeatures = {
      ...existingFeatures,
      ...planFeatures,
      subscriptionSchedule: {
        ...subscriptionScheduleFeature,
        id: scheduleId,
        introductoryPlanType: subscriptionScheduleFeature.introductoryPlanType,
        introductoryStripePriceId: subscriptionScheduleFeature.introductoryStripePriceId,
        introductoryMonthlyPrice: subscriptionScheduleFeature.introductoryMonthlyPrice,
        nextPlanType: 'high-definition',
        nextStripePriceId: targetPriceId
      }
    };

    await brandSub.update({
      planType: 'high-definition',
      stripePriceId: targetPriceId,
      monthlyPrice: highDefinitionPlan.monthlyPrice,
      currentPeriodStart: updatedPeriodStart ?? null,
      currentPeriodEnd: updatedPeriodEnd ?? null,
      features: updatedFeatures
    });

    const user = await User.findByPk(brandSub.userId);
    if (user?.email) {
      const plainMessage = `Hello ${user.firstName || ''},\n\nThis is a confirmation that your Fuse subscription will move to the High Definition plan starting with your next billing cycle. You will be billed $${Number(highDefinitionPlan.monthlyPrice).toFixed(2)} per month going forward.\n\nIf you have any questions, please reach out to our support team.\n\nBest regards,\nThe Fuse Team`;

      const htmlMessage = `
        <div style="font-family: Arial, sans-serif; max-width: 600px; margin: 0 auto;">
          <div style="background: linear-gradient(135deg, #1d4ed8 0%, #1e40af 100%); padding: 24px; text-align: center;">
            <h1 style="color: #ffffff; margin: 0;">Upcoming Plan Upgrade</h1>
          </div>
          <div style="padding: 32px; background-color: #f9fafb;">
            <p style="color: #111827; font-size: 16px; line-height: 1.6;">Hello ${user.firstName || ''},</p>
            <p style="color: #374151; font-size: 16px; line-height: 1.6;">
              We're letting you know that your Fuse subscription will upgrade to the <strong>High Definition</strong> plan at the start of your next billing cycle.
            </p>
            <p style="color: #374151; font-size: 16px; line-height: 1.6;">
              The new plan will be billed at <strong>$${Number(highDefinitionPlan.monthlyPrice).toFixed(2)} per month</strong> and unlocks the following benefits:
            </p>
            <ul style="color: #374151; font-size: 16px; line-height: 1.6; margin-left: 20px;">
              <li>Priority customer support</li>
              <li>Up to 200 products and 20 campaigns</li>
              <li>Advanced analytics access</li>
            </ul>
            <p style="color: #374151; font-size: 16px; line-height: 1.6;">
              If you have any questions or would like help optimizing the new features, please contact our support team any time.
            </p>
          </div>
          <div style="background-color: #111827; padding: 20px; text-align: center;">
            <p style="color: #e5e7eb; margin: 0; font-size: 14px;">Best regards,<br />The Fuse Team</p>
          </div>
        </div>
      `;

      await MailsSender.sendEmail({
        to: user.email,
        subject: 'Your Fuse plan will upgrade to High Definition next month',
        text: plainMessage,
        html: htmlMessage
      });
    }

    res.status(200).json({
      success: true,
      scheduleId,
      updatedPlanType: 'high-definition'
    });
  } catch (error) {
    console.error('❌ Error scheduling High Definition upgrade:', error);
    res.status(500).json({ success: false, message: 'Failed to schedule High Definition upgrade' });
  }
});

app.get("/brand-treatments", authenticateJWT, async (req, res) => {
  try {
    const currentUser = getCurrentUser(req);

    if (!currentUser) {
      return res.status(401).json({ success: false, message: "Not authenticated" });
    }

    const user = await User.findByPk(currentUser.id, {
      include: [Clinic],
    });

    if (!user) {
      return res.status(404).json({ success: false, message: "User not found" });
    }

    if (user.role !== "brand") {
      return res.status(403).json({ success: false, message: "Access denied. Brand role required." });
    }

    const clinicSlug = user.clinic?.slug || null;

    const [treatments, selections] = await Promise.all([
      Treatment.findAll({
        order: [["name", "ASC"]],
      }),
      BrandTreatment.findAll({
        where: { userId: user.id },
      }),
    ]);

    const selectionMap = new Map(
      selections.map((bt) => [bt.treatmentId, bt])
    );

    const data = treatments.map((treatment) => {
      const selection = selectionMap.get(treatment.id);
      return {
        id: treatment.id,
        name: treatment.name,
        treatmentLogo: treatment.treatmentLogo,
        active: treatment.active,
        selected: Boolean(selection),
        brandLogo: selection?.brandLogo || null,
        brandColor: selection?.brandColor || null,
        clinicSlug,
      };
    });

    res.status(200).json({ success: true, data });
  } catch (error) {
    console.error("❌ Error fetching brand treatments:", error);
    res.status(500).json({ success: false, message: "Failed to fetch brand treatments" });
  }
});

app.post("/brand-treatments", authenticateJWT, async (req, res) => {
  try {
    const currentUser = getCurrentUser(req);

    if (!currentUser) {
      return res.status(401).json({ success: false, message: "Not authenticated" });
    }

    const user = await User.findByPk(currentUser.id);

    if (!user) {
      return res.status(404).json({ success: false, message: "User not found" });
    }

    if (user.role !== "brand") {
      return res.status(403).json({ success: false, message: "Access denied. Brand role required." });
    }

    // Validate request body using brandTreatmentSchema
    const validation = brandTreatmentSchema.safeParse(req.body);
    if (!validation.success) {
      return res.status(400).json({
        success: false,
        message: "Validation failed",
        errors: validation.error.errors
      });
    }

    const { treatmentId, brandLogo, brandColor } = validation.data;

    const treatment = await Treatment.findByPk(treatmentId);

    if (!treatment) {
      return res.status(404).json({ success: false, message: "Treatment not found" });
    }

    const [record, created] = await BrandTreatment.findOrCreate({
      where: { userId: user.id, treatmentId },
      defaults: {
        userId: user.id,
        treatmentId,
        brandLogo: brandLogo || null,
        brandColor: brandColor || null,
      },
    });

    if (!created) {
      record.brandLogo = brandLogo ?? record.brandLogo;
      record.brandColor = brandColor ?? record.brandColor;
      await record.save();
    }

    res.status(200).json({ success: true, data: record });
  } catch (error) {
    console.error("❌ Error saving brand treatment:", error);
    res.status(500).json({ success: false, message: "Failed to save brand treatment" });
  }
});

app.delete("/brand-treatments", authenticateJWT, async (req, res) => {
  try {
    const currentUser = getCurrentUser(req);

    if (!currentUser) {
      return res.status(401).json({ success: false, message: "Not authenticated" });
    }

    const user = await User.findByPk(currentUser.id);

    if (!user) {
      return res.status(404).json({ success: false, message: "User not found" });
    }

    if (user.role !== "brand") {
      return res.status(403).json({ success: false, message: "Access denied. Brand role required." });
    }

    const { treatmentId } = req.body;

    if (!treatmentId) {
      return res.status(400).json({ success: false, message: "treatmentId is required" });
    }

    const deleted = await BrandTreatment.destroy({
      where: { userId: user.id, treatmentId },
    });

    if (!deleted) {
      return res.status(404).json({ success: false, message: "Brand treatment not found" });
    }

    res.status(200).json({ success: true });
  } catch (error) {
    console.error("❌ Error removing brand treatment:", error);
    res.status(500).json({ success: false, message: "Failed to remove brand treatment" });
  }
});

app.get("/brand-treatments/published", authenticateJWT, async (req, res) => {
  try {
    const currentUser = getCurrentUser(req);

    if (!currentUser) {
      return res.status(401).json({ success: false, message: "Not authenticated" });
    }

    const user = await User.findByPk(currentUser.id, {
      include: [Clinic],
    });

    if (!user) {
      return res.status(404).json({ success: false, message: "User not found" });
    }

    if (user.role !== 'brand') {
      return res.status(403).json({ success: false, message: "Access denied. Brand role required." });
    }

    const selections = await BrandTreatment.findAll({
      where: { userId: user.id },
      include: [
        {
          model: Treatment,
          include: [
            {
              model: Questionnaire,
              attributes: ['id', 'title', 'description'],
            },
          ],
        },
      ],
    });

    const data = selections
      .filter((selection) => Boolean(selection.treatment))
      .map((selection) => {
        const treatment = selection.treatment!;
        const slug = treatment.name
          .toLowerCase()
          .replace(/[^a-z0-9]+/g, '-')
          .replace(/^-+|-+$/g, '');

        return {
          id: treatment.id,
          name: treatment.name,
          slug,
          treatmentLogo: selection.brandLogo || treatment.treatmentLogo || null,
          brandColor: selection.brandColor || null,
          questionnaireId: treatment.questionnaires?.[0]?.id || null,
          questionnaireTitle: treatment.questionnaires?.[0]?.title || null,
          questionnaireDescription: treatment.questionnaires?.[0]?.description || null,
          clinicSlug: user.clinic?.slug || null,
        };
      });

    const { slug } = req.query;

    if (typeof slug === 'string') {
      const match = data.find((item) => item.slug === slug);
      if (!match) {
        return res.status(404).json({ success: false, message: 'Offering not found' });
      }
      return res.status(200).json({ success: true, data: match });
    }

    res.status(200).json({ success: true, data });
  } catch (error) {
    console.error('❌ Error fetching published brand treatments:', error);
    res.status(500).json({ success: false, message: 'Failed to fetch published treatments' });
  }
});

app.get("/public/brand-treatments/:clinicSlug/:slug", async (req, res) => {
  try {
    const { clinicSlug, slug } = req.params;

    const clinic = await Clinic.findOne({ where: { slug: clinicSlug } });

    if (!clinic) {
      return res.status(404).json({ success: false, message: "Clinic not found" });
    }

    const brandUser = await User.findOne({
      where: {
        clinicId: clinic.id,
        role: 'brand',
      },
    });

    if (!brandUser) {
      return res.status(404).json({ success: false, message: "Brand user not found for clinic" });
    }

    const selection = await BrandTreatment.findOne({
      where: {
        userId: brandUser.id,
      },
      include: [
        {
          model: Treatment,
          include: [
            {
              model: Questionnaire,
              attributes: ['id', 'title', 'description'],
            },
          ],
        },
      ],
    });

    if (!selection || !selection.treatment) {
      return res.status(404).json({ success: false, message: "Treatment not enabled for this brand" });
    }

    const treatment = selection.treatment;
    const computedSlug = (treatment.slug || treatment.name)
      .toLowerCase()
      .replace(/[^a-z0-9]+/g, '-')
      .replace(/^-+|-+$/g, '');

    if (computedSlug !== slug) {
      return res.status(404).json({ success: false, message: "Offering slug not found" });
    }

    res.status(200).json({
      success: true,
      data: {
        id: treatment.id,
        name: treatment.name,
        slug: computedSlug,
        treatmentLogo: selection.brandLogo || treatment.treatmentLogo || null,
        brandColor: selection.brandColor || null,
        questionnaireId: treatment.questionnaires?.[0]?.id || null,
        questionnaireTitle: treatment.questionnaires?.[0]?.title || null,
        questionnaireDescription: treatment.questionnaires?.[0]?.description || null,
        clinicSlug: clinic.slug,
      },
    });
  } catch (error) {
    console.error('❌ Error fetching public brand treatment:', error);
    res.status(500).json({ success: false, message: 'Failed to fetch treatment' });
  }
});

// ========================================
// Tenant Product Endpoints
// ========================================

// Update product selection for a clinic
app.post("/tenant-products/update-selection", authenticateJWT, async (req, res) => {
  try {
    const currentUser = getCurrentUser(req);

    if (!currentUser) {
      return res.status(401).json({
        success: false,
        message: "Not authenticated"
      });
    }

    // Validate request body using updateSelectionSchema
    const validation = updateSelectionSchema.safeParse(req.body);
    if (!validation.success) {
      return res.status(400).json({
        success: false,
        message: "Validation failed",
        errors: validation.error.errors
      });
    }

    // Create tenant product service instance
    const tenantProductService = new TenantProductService();

    // Update product selection
    const tenantProducts = await tenantProductService.updateSelection(
      validation.data,
      currentUser.id
    );

    console.log('✅ Tenant products updated:', {
      count: tenantProducts.length,
      userId: currentUser.id,
      // clinicId: currentUser.clinicId
    });

    res.status(200).json({
      success: true,
      message: `Successfully updated ${tenantProducts.length} product(s)`,
      data: tenantProducts
    });

  } catch (error) {
    console.error('❌ Error updating tenant product selection:', error);

    if (error instanceof Error) {
      // Handle specific error types
      if (error.message.includes('not found')) {
        return res.status(404).json({
          success: false,
          message: error.message
        });
      }

      if (error.message.includes('Unauthorized') ||
        error.message.includes('does not belong to')) {
        return res.status(403).json({
          success: false,
          message: error.message
        });
      }

      if (error.message.includes('Duplicate')) {
        return res.status(400).json({
          success: false,
          message: error.message
        });
      }
    }

    res.status(500).json({
      success: false,
      message: "Failed to update tenant product selection"
    });
  }
});

// Get all tenant products for a clinic
app.get("/tenant-products", authenticateJWT, async (req, res) => {
  try {
    const currentUser = getCurrentUser(req);

    if (!currentUser) {
      return res.status(401).json({
        success: false,
        message: "Not authenticated"
      });
    }

    const tenantProductService = new TenantProductService();
    const tenantProducts = await tenantProductService.listByClinic(currentUser.id);

    res.status(200).json({
      success: true,
      message: `Retrieved ${tenantProducts.length} tenant product(s)`,
      data: tenantProducts
    });

  } catch (error) {
    console.error('❌ Error fetching tenant products:', error);

    if (error instanceof Error) {
      if (error.message.includes('Unauthorized')) {
        return res.status(403).json({
          success: false,
          message: error.message
        });
      }
    }

    res.status(500).json({
      success: false,
      message: "Failed to fetch tenant products"
    });
  }
});

// Delete a tenant product
app.delete("/tenant-products/:id", authenticateJWT, async (req, res) => {
  try {
    const currentUser = getCurrentUser(req);

    if (!currentUser) {
      return res.status(401).json({
        success: false,
        message: "Not authenticated"
      });
    }

    const { id } = req.params;

    if (!id) {
      return res.status(400).json({
        success: false,
        message: "Tenant product ID is required"
      });
    }

    const tenantProductService = new TenantProductService();
    const result = await tenantProductService.delete(id, currentUser.id);

    console.log('✅ Tenant product deleted:', {
      tenantProductId: id,
      userId: currentUser.id
    });

    res.status(200).json({
      success: true,
      message: "Tenant product deleted successfully",
      data: result
    });

  } catch (error) {
    console.error('❌ Error deleting tenant product:', error);

    if (error instanceof Error) {
      if (error.message.includes('not found')) {
        return res.status(404).json({
          success: false,
          message: error.message
        });
      }

      if (error.message.includes('Unauthorized') ||
        error.message.includes('does not belong to')) {
        return res.status(403).json({
          success: false,
          message: error.message
        });
      }
    }

    res.status(500).json({
      success: false,
      message: "Failed to delete tenant product"
    });
  }
});

// ========================================
// Catalog/Product Endpoints
// ========================================

// Get product catalog with pagination
app.get("/catalog", authenticateJWT, async (req, res) => {
  try {
    const currentUser = getCurrentUser(req);

    if (!currentUser) {
      return res.status(401).json({
        success: false,
        message: "Not authenticated"
      });
    }

    // Validate query parameters using paginationSchema
    const validation = paginationSchema.safeParse({
      page: req.query.page,
      limit: req.query.limit
    });

    if (!validation.success) {
      return res.status(400).json({
        success: false,
        message: "Validation failed",
        errors: validation.error.errors
      });
    }

    const { page, limit } = validation.data;

    // Create product service instance
    const productService = new ProductService();

    // List products with pagination
    const result = await productService.listProducts(currentUser.id, { page, limit });

    if (!result.success) {
      if (result.message?.includes('Access denied')) {
        return res.status(403).json({
          success: false,
          message: result.message
        });
      }

      return res.status(500).json({
        success: false,
        message: result.message
      });
    }

    console.log('✅ Products catalog retrieved:', {
      count: result.data?.products.length || 0,
      page,
      limit,
      userId: currentUser.id
    });

    res.status(200).json({
      success: true,
      message: result.message,
      data: result.data
    });

  } catch (error) {
    console.error('❌ Error retrieving product catalog:', error);

    res.status(500).json({
      success: false,
      message: "Failed to retrieve product catalog"
    });
  }
});

// Get single product with questionnaires
app.get("/catalog/product", authenticateJWT, async (req, res) => {
  try {
    const currentUser = getCurrentUser(req);

    if (!currentUser) {
      return res.status(401).json({
        success: false,
        message: "Not authenticated"
      });
    }

    // Validate productId query parameter using uuidSchema
    const validation = productGetSchema.safeParse(req.query);

    if (!validation.success) {
      return res.status(400).json({
        success: false,
        message: "Validation failed",
        errors: validation.error.errors
      });
    }

    const productId = validation.data.id;

    // Create product service instance
    const productService = new ProductService();

    // Get product with questionnaires
    const result = await productService.getProduct(productId, currentUser.id);

    if (!result.success) {
      if (result.message?.includes('Access denied')) {
        return res.status(403).json({
          success: false,
          message: result.message
        });
      }

      if (result.message?.includes('not found')) {
        return res.status(404).json({
          success: false,
          message: result.message
        });
      }

      return res.status(500).json({
        success: false,
        message: result.message
      });
    }

    console.log('✅ Product retrieved:', {
      productId,
      userId: currentUser.id
    });

    res.status(200).json({
      success: true,
      message: result.message,
      data: result.data
    });

  } catch (error) {
    console.error('❌ Error retrieving product:', error);

    res.status(500).json({
      success: false,
      message: "Failed to retrieve product"
    });
  }
});<|MERGE_RESOLUTION|>--- conflicted
+++ resolved
@@ -939,58 +939,6 @@
   }
 });
 
-// Get tenants (clinics) with their owners
-app.get("/tenants", authenticateJWT, async (req, res) => {
-  try {
-    const currentUser = getCurrentUser(req);
-    if (!currentUser) {
-      return res.status(401).json({ success: false, message: "Not authenticated" });
-    }
-
-    const page = parseInt(req.query.page as string) || 1;
-    const limit = parseInt(req.query.limit as string) || 10;
-
-    const result = await clinicService.listTenants({ page, limit });
-
-    if (result.success) {
-      res.status(200).json(result);
-    } else {
-      res.status(400).json(result);
-    }
-  } catch (error) {
-    console.error('Error fetching tenants:', error);
-    res.status(500).json({ 
-      success: false, 
-      message: "Internal server error" 
-    });
-  }
-});
-
-// Get single tenant by ID
-app.get("/tenants/:id", authenticateJWT, async (req, res) => {
-  try {
-    const currentUser = getCurrentUser(req);
-    if (!currentUser) {
-      return res.status(401).json({ success: false, message: "Not authenticated" });
-    }
-
-    const { id } = req.params;
-    const result = await clinicService.getTenantById(id);
-
-    if (result.success) {
-      res.status(200).json(result);
-    } else {
-      res.status(404).json(result);
-    }
-  } catch (error) {
-    console.error('Error fetching tenant:', error);
-    res.status(500).json({ 
-      success: false, 
-      message: "Internal server error" 
-    });
-  }
-});
-
 // Products by clinic endpoint
 app.get("/products/by-clinic/:clinicId", authenticateJWT, async (req, res) => {
   try {
@@ -1658,7 +1606,7 @@
 
     const productService = new ProductService();
     const result = await productService.getProduct(req.params.id, currentUser.id);
-    
+
     if (!result.success) {
       return res.status(404).json(result);
     }
@@ -1680,7 +1628,7 @@
 
     const productService = new ProductService();
     const result = await productService.createProduct(req.body, currentUser.id);
-    
+
     if (!result.success) {
       return res.status(400).json(result);
     }
@@ -1702,7 +1650,7 @@
 
     const productService = new ProductService();
     const result = await productService.updateProduct({ ...req.body, id: req.params.id }, currentUser.id);
-    
+
     if (!result.success) {
       return res.status(400).json(result);
     }
@@ -1724,7 +1672,7 @@
 
     const productService = new ProductService();
     const result = await productService.deleteProduct(req.params.id, currentUser.id);
-    
+
     if (!result.success) {
       return res.status(404).json(result);
     }
@@ -3348,8 +3296,8 @@
 
     // Create or retrieve Stripe customer
     let stripeCustomerId = await userService.getOrCreateCustomerId(user, {
-            userId: currentUser.id,
-            role: currentUser.role
+      userId: currentUser.id,
+      role: currentUser.role
     });
 
 
@@ -3424,19 +3372,19 @@
     console.log('🚀 BACKEND CREATE: Current user:', currentUser?.id, currentUser?.role)
 
     if (!upgrade) {
-    const existingSubscription = await BrandSubscription.findOne({
-      where: {
-        userId: currentUser.id,
-        status: ['active', 'processing', 'past_due']
-      }
-    });
-
-
-    if (existingSubscription) {
-      return res.status(400).json({
-        success: false,
-        message: "You already have an active subscription. Please cancel your current subscription before creating a new one."
-      });
+      const existingSubscription = await BrandSubscription.findOne({
+        where: {
+          userId: currentUser.id,
+          status: ['active', 'processing', 'past_due']
+        }
+      });
+
+
+      if (existingSubscription) {
+        return res.status(400).json({
+          success: false,
+          message: "You already have an active subscription. Please cancel your current subscription before creating a new one."
+        });
 
       }
     }
@@ -3470,9 +3418,9 @@
 
     // Create or retrieve Stripe customer
     let stripeCustomerId = await userService.getOrCreateCustomerId(user, {
-            userId: user.id,
-            role: user.role,
-            planType: planType
+      userId: user.id,
+      role: user.role,
+      planType: planType
     });
 
 
@@ -3573,7 +3521,7 @@
   } catch (error) {
     console.error('❌ Error confirming payment intent:', error);
     res.status(500).json({
-        success: false,
+      success: false,
       message: "Failed to confirm payment intent"
     });
   }
@@ -3610,7 +3558,7 @@
     if (subscription.stripeSubscriptionId) {
       try {
         await stripe.subscriptions.cancel(subscription.stripeSubscriptionId);
-    } catch (stripeError) {
+      } catch (stripeError) {
         console.error('Error canceling Stripe subscription:', stripeError);
         // Continue with local cancellation even if Stripe fails
       }
@@ -3661,14 +3609,14 @@
 
     if (result.success) {
       res.status(200).json(result);
-      } else {
+    } else {
       res.status(400).json(result);
     }
 
   } catch (error) {
     console.error('❌ Error changing brand subscription:', error);
     res.status(500).json({
-        success: false,
+      success: false,
       message: "Internal server error"
     });
   }
@@ -3748,7 +3696,7 @@
   } catch (error) {
     console.error('Error cancelling subscriptions:', error);
     res.status(500).json({
-        success: false,
+      success: false,
       message: error instanceof Error ? error.message : "Failed to cancel subscriptions"
     });
   }
@@ -3757,6 +3705,58 @@
 // Questionnaire routes
 // Add questionnaire step
 const questionnaireService = new QuestionnaireService();
+
+// Get tenants (clinics) with their owners
+app.get("/tenants", authenticateJWT, async (req, res) => {
+  try {
+    const currentUser = getCurrentUser(req);
+    if (!currentUser) {
+      return res.status(401).json({ success: false, message: "Not authenticated" });
+    }
+
+    const page = parseInt(req.query.page as string) || 1;
+    const limit = parseInt(req.query.limit as string) || 10;
+
+    const result = await clinicService.listTenants({ page, limit });
+
+    if (result.success) {
+      res.status(200).json(result);
+    } else {
+      res.status(400).json(result);
+    }
+  } catch (error) {
+    console.error('Error fetching tenants:', error);
+    res.status(500).json({ 
+      success: false, 
+      message: "Internal server error" 
+    });
+  }
+});
+
+// Get single tenant by ID
+app.get("/tenants/:id", authenticateJWT, async (req, res) => {
+  try {
+    const currentUser = getCurrentUser(req);
+    if (!currentUser) {
+      return res.status(401).json({ success: false, message: "Not authenticated" });
+    }
+
+    const { id } = req.params;
+    const result = await clinicService.getTenantById(id);
+
+    if (result.success) {
+      res.status(200).json(result);
+    } else {
+      res.status(404).json(result);
+    }
+  } catch (error) {
+    console.error('Error fetching tenant:', error);
+    res.status(500).json({ 
+      success: false, 
+      message: "Internal server error" 
+    });
+  }
+});
 
 // Admin routes: list tenants (users with clinic) and questionnaires by tenant
 app.get("/admin/tenants", authenticateJWT, async (req, res) => {
@@ -4055,27 +4055,18 @@
       return res.status(401).json({ success: false, message: "Not authenticated" });
     }
 
-<<<<<<< HEAD
     const validation = assignTemplatesSchema.safeParse(req.body);
-=======
-    const { templateId, clinicId } = req.body;
->>>>>>> f96ebb15
 
     if (!validation.success) {
       return res.status(400).json({ success: false, message: 'Invalid request body', errors: validation.error.flatten() });
     }
 
-<<<<<<< HEAD
     const assignment = await formTemplateService.assignTemplates({
       tenantId: currentUser.id,
       ...validation.data,
     });
 
     res.status(201).json({ success: true, data: assignment });
-=======
-    const clone = await questionnaireService.duplicateTemplate(templateId, currentUser.id, clinicId);
-    res.status(201).json({ success: true, data: clone });
->>>>>>> f96ebb15
   } catch (error: any) {
     console.error('❌ Error assigning questionnaire templates:', error);
     res.status(500).json({ success: false, message: error.message || 'Failed to assign templates' });
@@ -4738,8 +4729,8 @@
 
     // Validate required fields
     if (!questionnaireId) {
-        return res.status(400).json({
-          success: false,
+      return res.status(400).json({
+        success: false,
         message: "questionnaireId is required"
       });
     }
