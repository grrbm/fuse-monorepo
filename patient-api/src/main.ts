--- conflicted
+++ resolved
@@ -83,6 +83,7 @@
 import BrandTreatment from "./models/BrandTreatment";
 import Questionnaire from "./models/Questionnaire";
 import TenantProductService from "./services/tenantProduct.service";
+import QuestionnaireStep from "./models/QuestionnaireStep";
 
 // Helper function to generate unique clinic slug
 async function generateUniqueSlug(clinicName: string, excludeId?: string): Promise<string> {
@@ -952,11 +953,19 @@
     }
 
 
-<<<<<<< HEAD
     const clinicId = req.params.clinicId;
 
     const productService = new ProductService();
     const result = await productService.getProductsByClinic(clinicId, currentUser.id);
+
+    // Fetch full user to check role/clinic access
+    const user = await User.findByPk(currentUser.id);
+    if (!user) {
+      return res.status(401).json({
+        success: false,
+        message: "User not found"
+      });
+    }
 
     if (!result.success) {
       const statusCode = result.message === "Access denied" ? 403 :
@@ -968,9 +977,39 @@
       });
     }
 
-    // Transform data to match frontend expectations
-    const transformedProducts = result.items?.map(product => ({
-=======
+    // Only allow doctors and brand users to access products for their own clinic
+    if (user.role !== 'doctor' && user.role !== 'brand') {
+      return res.status(403).json({
+        success: false,
+        message: `Access denied. Only doctors and brand users can access products. Your role: ${user.role}`
+      });
+    }
+
+    // Verify the user has access to this clinic
+    if (user.clinicId !== clinicId) {
+      return res.status(403).json({
+        success: false,
+        message: "Access denied. You can only access products for your own clinic."
+      });
+    }
+
+    console.log(`🛍️ Fetching products for clinic: ${clinicId}, user role: ${user.role}, user clinicId: ${user.clinicId}`);
+
+    // First, let's see all products in the database for debugging
+    const allProducts = await Product.findAll({
+      include: [
+        {
+          model: Treatment,
+          as: 'treatments',
+          through: { attributes: [] },
+          attributes: ['id', 'name'],
+        }
+      ],
+      order: [['name', 'ASC']]
+    });
+
+    console.log(`📊 Total products in database: ${allProducts.length}`);
+
     // Fetch products associated to treatments belonging to this clinic
     const clinicProducts = await Product.findAll({
       include: [
@@ -989,7 +1028,6 @@
 
     // Transform data to match frontend expectations
     const transformedProducts = clinicProducts.map(product => ({
->>>>>>> 555f9d73
       id: product.id,
       name: product.name,
       price: product.price,
@@ -1017,11 +1055,6 @@
   }
 });
 
-<<<<<<< HEAD
-// ============================================
-// NEW PRODUCT MANAGEMENT ENDPOINTS
-// ============================================
-=======
 // Single product endpoint
 app.get("/products/:id", async (req, res) => {
   try {
@@ -1157,7 +1190,7 @@
       });
     }
 
-    const { name, price, description, pharmacyProductId, dosage, activeIngredients, active } = validation.data;
+    const { name, price, description, pharmacyProductId, dosage, activeIngredients, isActive } = validation.data;
 
     // Fetch full user data from database to get role and clinicId
     const user = await User.findByPk(currentUser.id);
@@ -1186,7 +1219,8 @@
       pharmacyProductId,
       dosage,
       activeIngredients: activeIngredients || [],
-      active: active !== undefined ? active : true,
+      active: isActive !== undefined ? isActive : true,
+      isActive: isActive !== undefined ? isActive : true,
       clinicId: user.clinicId,
       imageUrl: '' // Set empty string as default since imageUrl is now nullable
     });
@@ -1207,7 +1241,307 @@
     });
   }
 });
->>>>>>> 555f9d73
+
+// Delete product endpoint
+app.delete("/products/:id", authenticateJWT, async (req, res) => {
+  try {
+    const { id } = req.params;
+    const currentUser = getCurrentUser(req);
+
+    if (!currentUser) {
+      return res.status(401).json({
+        success: false,
+        message: "Not authenticated"
+      });
+    }
+
+    // Fetch full user data from database to get role and clinicId
+    const user = await User.findByPk(currentUser.id);
+    if (!user) {
+      return res.status(401).json({
+        success: false,
+        message: "User not found"
+      });
+    }
+
+    // Only allow doctors and brand users to delete products
+    if (user.role !== 'doctor' && user.role !== 'brand') {
+      return res.status(403).json({
+        success: false,
+        message: `Access denied. Only doctors and brand users can delete products. Your role: ${user.role}`
+      });
+    }
+
+    console.log(`🗑️ Deleting product: ${id}, user role: ${user.role}`);
+
+    // Find the product
+    const product = await Product.findByPk(id);
+    if (!product) {
+      return res.status(404).json({
+        success: false,
+        message: "Product not found"
+      });
+    }
+
+    // Delete associated image from S3 if it exists
+    if (product.imageUrl && product.imageUrl.trim() !== '') {
+      try {
+        await deleteFromS3(product.imageUrl);
+        console.log('🗑️ Product image deleted from S3');
+      } catch (error) {
+        console.error('Warning: Failed to delete product image from S3:', error);
+        // Don't fail the entire request if image deletion fails
+      }
+    }
+
+    // Delete the product
+    try {
+      await product.destroy();
+      console.log('✅ Product deleted successfully:', { id: product.id, name: product.name });
+    } catch (deleteError) {
+      console.error('Error deleting product from database:', deleteError);
+      return res.status(400).json({
+        success: false,
+        message: "Cannot delete product because it is being used by treatments. Please remove it from all treatments first."
+      });
+    }
+
+    res.status(200).json({
+      success: true,
+      message: "Product deleted successfully"
+    });
+
+  } catch (error) {
+    console.error('Error deleting product:', error);
+    res.status(500).json({
+      success: false,
+      message: "Failed to delete product"
+    });
+  }
+});
+
+// Update product endpoint
+app.put("/products/:id", authenticateJWT, async (req, res) => {
+  try {
+    const { id } = req.params;
+    const currentUser = getCurrentUser(req);
+
+    if (!currentUser) {
+      return res.status(401).json({
+        success: false,
+        message: "Not authenticated"
+      });
+    }
+
+    // Validate request body using productUpdateSchema
+    const validation = productUpdateSchema.safeParse(req.body);
+    if (!validation.success) {
+      return res.status(400).json({
+        success: false,
+        message: "Validation failed",
+        errors: validation.error.errors
+      });
+    }
+
+    const { name, price, description, pharmacyProductId, dosage, activeIngredients, isActive } = validation.data;
+
+    // Fetch full user data from database to get role
+    const user = await User.findByPk(currentUser.id);
+    if (!user) {
+      return res.status(401).json({
+        success: false,
+        message: "User not found"
+      });
+    }
+
+    // Only allow doctors and brand users to update products
+    if (user.role !== 'doctor' && user.role !== 'brand') {
+      return res.status(403).json({
+        success: false,
+        message: `Access denied. Only doctors and brand users can update products. Your role: ${user.role}`
+      });
+    }
+
+    console.log(`🛍️ Updating product: ${id}, user role: ${user.role}`);
+
+    // Find the product
+    const product = await Product.findByPk(id);
+    if (!product) {
+      return res.status(404).json({
+        success: false,
+        message: "Product not found"
+      });
+    }
+
+    // Update the product
+    const updatedProduct = await product.update({
+      name,
+      price: price,
+      description,
+      pharmacyProductId,
+      dosage,
+      activeIngredients: activeIngredients || [],
+      active: isActive !== undefined ? isActive : true,
+      isActive: isActive !== undefined ? isActive : true,
+      // Only update imageUrl if it's explicitly provided in the request
+      ...(req.body.imageUrl !== undefined && { imageUrl: req.body.imageUrl })
+    });
+
+    console.log('✅ Product updated successfully:', { id: updatedProduct.id, name: updatedProduct.name });
+
+    res.status(200).json({
+      success: true,
+      message: "Product updated successfully",
+      data: updatedProduct
+    });
+
+  } catch (error) {
+    console.error('Error updating product:', error);
+    res.status(500).json({
+      success: false,
+      message: "Failed to update product"
+    });
+  }
+});
+
+// Product image upload endpoint
+app.post("/products/:id/upload-image", authenticateJWT, upload.single('image'), async (req, res) => {
+  try {
+    const { id } = req.params;
+    const currentUser = getCurrentUser(req);
+
+    if (!currentUser) {
+      return res.status(401).json({
+        success: false,
+        message: "Not authenticated"
+      });
+    }
+
+    // Fetch full user data from database to get role
+    const user = await User.findByPk(currentUser.id);
+    if (!user) {
+      return res.status(401).json({
+        success: false,
+        message: "User not found"
+      });
+    }
+
+    // Only allow doctors and brand users to upload product images for their own clinic's products
+    if (user.role !== 'doctor' && user.role !== 'brand') {
+      return res.status(403).json({
+        success: false,
+        message: "Only doctors and brand users can upload product images"
+      });
+    }
+
+    // Check if this is a removal request (no file provided)
+    const removeImage = req.body && typeof req.body === 'object' && 'removeImage' in req.body && req.body.removeImage === true;
+
+    if (removeImage) {
+      // Remove the image
+      const product = await Product.findByPk(id);
+      if (!product) {
+        return res.status(404).json({
+          success: false,
+          message: "Product not found"
+        });
+      }
+
+      if (product.imageUrl && product.imageUrl.trim() !== '') {
+        try {
+          await deleteFromS3(product.imageUrl);
+          console.log('🗑️ Product image deleted from S3');
+        } catch (error) {
+          console.error('Warning: Failed to delete product image from S3:', error);
+          // Don't fail the entire request if deletion fails
+        }
+      }
+
+      // Update product to remove the image URL
+      await product.update({ imageUrl: null });
+
+      console.log('🖼️ Image removed from product:', { id: product.id });
+
+      return res.status(200).json({
+        success: true,
+        message: "Product image removed successfully",
+        data: {
+          id: product.id,
+          name: product.name,
+          imageUrl: product.imageUrl,
+        }
+      });
+    }
+
+    // Check if file was uploaded for new image
+    if (!req.file) {
+      return res.status(400).json({
+        success: false,
+        message: "No file uploaded"
+      });
+    }
+
+    // Validate file size (additional check)
+    if (!isValidFileSize(req.file.size)) {
+      return res.status(400).json({
+        success: false,
+        message: "File too large. Maximum size is 5MB."
+      });
+    }
+
+    const product = await Product.findByPk(id);
+    if (!product) {
+      return res.status(404).json({
+        success: false,
+        message: "Product not found"
+      });
+    }
+
+    // Delete old image from S3 if it exists (1 product = 1 image policy)
+    if (product.imageUrl && product.imageUrl.trim() !== '') {
+      try {
+        await deleteFromS3(product.imageUrl);
+        console.log('🗑️ Old product image deleted from S3 (clean storage policy)');
+      } catch (error) {
+        console.error('Warning: Failed to delete old product image from S3:', error);
+        // Don't fail the entire request if deletion fails
+      }
+    }
+
+    // Upload new image to S3
+    const imageUrl = await uploadToS3(
+      req.file.buffer,
+      req.file.originalname,
+      req.file.mimetype
+    );
+
+    // Update product with new image URL
+    await product.update({ imageUrl });
+
+    console.log('🖼️ Image uploaded for product:', { id: product.id, imageUrl });
+
+    res.status(200).json({
+      success: true,
+      message: "Product image uploaded successfully",
+      data: {
+        id: product.id,
+        name: product.name,
+        imageUrl: product.imageUrl,
+      }
+    });
+
+  } catch (error) {
+    console.error('Error uploading product image:', error);
+    res.status(500).json({
+      success: false,
+      message: "Failed to upload product image"
+    });
+  }
+});
+
+// ============================================
+// NEW PRODUCT MANAGEMENT ENDPOINTS
+// ============================================
 
 // List all products with enhanced pharmacy metadata
 app.get("/products-management", authenticateJWT, async (req, res) => {
@@ -3583,12 +3917,7 @@
   }
 });
 
-<<<<<<< HEAD
-// Create questionnaire
-app.post("/questionnaires", authenticateJWT, async (req, res) => {
-=======
 app.get("/questionnaires/product/:productId", authenticateJWT, async (req, res) => {
->>>>>>> 555f9d73
   try {
     const currentUser = getCurrentUser(req);
 
@@ -3596,45 +3925,6 @@
       return res.status(401).json({ success: false, message: "Not authenticated" });
     }
 
-<<<<<<< HEAD
-    // Validate request body using createQuestionnaireSchema
-    const validation = createQuestionnaireSchema.safeParse(req.body);
-    if (!validation.success) {
-      return res.status(400).json({
-        success: false,
-        message: "Validation failed",
-        errors: validation.error.errors
-      });
-    }
-
-    const result = await questionnaireService.createQuestionnaire(
-      currentUser.id,
-      validation.data
-    );
-
-    if (!result.success) {
-      return res.status(400).json({
-        success: false,
-        message: result.error || "Failed to create questionnaire"
-      });
-    }
-
-    res.status(201).json(result);
-  } catch (error: any) {
-    console.error('❌ Error creating questionnaire:', error);
-    res.status(500).json({
-      success: false,
-      message: error.message || 'Failed to create questionnaire'
-    });
-  }
-});
-
-// Update questionnaire
-app.put("/questionnaires/:id", authenticateJWT, async (req, res) => {
-  try {
-    const currentUser = getCurrentUser(req);
-
-=======
     const { productId } = req.params;
 
     if (!productId) {
@@ -3690,46 +3980,10 @@
 app.get("/admin/tenant-product-forms", authenticateJWT, async (req, res) => {
   try {
     const currentUser = getCurrentUser(req);
->>>>>>> 555f9d73
     if (!currentUser) {
       return res.status(401).json({ success: false, message: "Not authenticated" });
     }
 
-<<<<<<< HEAD
-    // Validate request body using updateQuestionnaireSchema
-    const validation = updateQuestionnaireSchema.safeParse({
-      ...req.body,
-      id: req.params.id
-    });
-    if (!validation.success) {
-      return res.status(400).json({
-        success: false,
-        message: "Validation failed",
-        errors: validation.error.errors
-      });
-    }
-
-    const result = await questionnaireService.updateQuestionnaire(
-      currentUser.id,
-      validation.data
-    );
-
-    if (!result.success) {
-      const statusCode = result.error === 'Questionnaire not found' ? 404 : 400;
-      return res.status(statusCode).json({
-        success: false,
-        message: result.error || "Failed to update questionnaire"
-      });
-    }
-
-    res.status(200).json(result);
-  } catch (error: any) {
-    console.error('❌ Error updating questionnaire:', error);
-    res.status(500).json({
-      success: false,
-      message: error.message || 'Failed to update questionnaire'
-    });
-=======
     const user = await User.findByPk(currentUser.id);
     if (!user || !user.clinicId) {
       return res.status(400).json({ success: false, message: "User clinic not found" });
@@ -3782,7 +4036,6 @@
   } catch (error) {
     console.error('❌ Error disabling tenant product form:', error);
     res.status(500).json({ success: false, message: 'Failed to disable product form' });
->>>>>>> 555f9d73
   }
 });
 
