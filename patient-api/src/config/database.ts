--- conflicted
+++ resolved
@@ -100,12 +100,8 @@
     TreatmentPlan, BrandSubscription, BrandSubscriptionPlans, Physician, BrandTreatment,
     UserPatient, TenantProduct, FormSectionTemplate,
     TenantProductForm, GlobalFormStructure, Sale, DoctorPatientChats, Pharmacy, PharmacyProduct,
-<<<<<<< HEAD
     TenantCustomFeatures, TierConfiguration, TenantAnalyticsEvents, FormAnalyticsDaily,
-    MessageTemplate, Sequence, SequenceRun, Tag, UserTag, GlobalFees
-=======
-    TenantCustomFeatures, TierConfiguration, TenantAnalyticsEvents, FormAnalyticsDaily, GlobalFees, UserRoles
->>>>>>> c31afdc2
+    MessageTemplate, Sequence, SequenceRun, Tag, UserTag, GlobalFees, UserRoles
   ],
 });
 
