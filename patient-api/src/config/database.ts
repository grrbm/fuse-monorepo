--- conflicted
+++ resolved
@@ -38,15 +38,12 @@
 import TierConfiguration from '../models/TierConfiguration';
 import TenantAnalyticsEvents from '../models/TenantAnalyticsEvents';
 import FormAnalyticsDaily from '../models/FormAnalyticsDaily';
-<<<<<<< HEAD
 import MessageTemplate from '../models/MessageTemplate';
 import Sequence from '../models/Sequence';
 import SequenceRun from '../models/SequenceRun';
 import Tag from '../models/Tag';
 import UserTag from '../models/UserTag';
-=======
 import { GlobalFees } from '../models/GlobalFees';
->>>>>>> bd8b1c72
 import { MigrationService } from '../services/migration.service';
 
 // Load environment variables from .env.local
@@ -102,12 +99,8 @@
     TreatmentPlan, BrandSubscription, BrandSubscriptionPlans, Physician, BrandTreatment,
     UserPatient, TenantProduct, FormSectionTemplate,
     TenantProductForm, GlobalFormStructure, Sale, DoctorPatientChats, Pharmacy, PharmacyProduct,
-<<<<<<< HEAD
     TenantCustomFeatures, TierConfiguration, TenantAnalyticsEvents, FormAnalyticsDaily,
-    MessageTemplate, Sequence, SequenceRun, Tag, UserTag
-=======
-    TenantCustomFeatures, TierConfiguration, TenantAnalyticsEvents, FormAnalyticsDaily, GlobalFees
->>>>>>> bd8b1c72
+    MessageTemplate, Sequence, SequenceRun, Tag, UserTag, GlobalFees
   ],
 });
 
