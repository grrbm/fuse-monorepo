--- conflicted
+++ resolved
@@ -16,13 +16,10 @@
   Crown,
   Lock,
   CreditCard,
-<<<<<<< HEAD
   Workflow,
   FileText,
   UserCircle,
   Tag,
-=======
->>>>>>> 32e539b5
   TrendingUp,
 } from "lucide-react"
 import Tutorial from "./ui/tutorial"
@@ -38,13 +35,10 @@
   // { name: "Offerings", icon: Gift, current: false, href: "/offerings" },
   { name: "Products", icon: Package, current: false, href: "/products", id: "tutorial-step-3" },
   { name: "Orders", icon: ShoppingCart, current: false, href: "/orders", hasSubmenu: true },
-<<<<<<< HEAD
   { name: "Sequences", icon: Workflow, current: false, href: "/sequences" },
   { name: "Templates", icon: FileText, current: false, href: "/templates" },
   { name: "Contacts", icon: UserCircle, current: false, href: "/contacts" },
   { name: "Tags", icon: Tag, current: false, href: "/tags" },
-=======
->>>>>>> 32e539b5
   { name: "Analytics", icon: TrendingUp, current: false, href: "/analytics" },
 ]
 
@@ -71,8 +65,8 @@
   });
 
   // Check if user has access to analytics based on tier or custom features
-  const hasAccessToAnalytics = 
-    subscription?.customFeatures?.hasAccessToAnalytics || 
+  const hasAccessToAnalytics =
+    subscription?.customFeatures?.hasAccessToAnalytics ||
     subscription?.tierConfig?.hasAccessToAnalytics ||
     false;
   const fetchSubscriptionBasicInfo = async () => {
@@ -133,13 +127,13 @@
   // Helper function to handle clicks on disabled items
   const handleDisabledClick = (e: React.MouseEvent, itemName: string) => {
     e.preventDefault()
-    
+
     // Analytics requires upgrade - redirect to plans page
     if (itemName === 'Analytics' && !hasAccessToAnalytics) {
       router.push('/plans?message=Upgrade your plan to access Analytics.')
       return
     }
-    
+
     if (!hasActiveSubscription && itemName !== 'Plans' && itemName !== 'Settings') {
       // Redirect to settings instead of plans for subscription management
       router.push('/settings?tab=subscription&message=Please subscribe to access this feature.')
@@ -197,7 +191,7 @@
                 Upgrade
               </span>
             ) : (
-            <Lock className="ml-auto h-3 w-3 text-muted-foreground/50" />
+              <Lock className="ml-auto h-3 w-3 text-muted-foreground/50" />
             )}
           </div>
         ) : (
