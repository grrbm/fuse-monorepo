import { cn } from "@/lib/utils"
import { useAuth } from "@/contexts/AuthContext"
import Link from "next/link"
import { useRouter } from "next/router"
import { useEffect, useState } from "react"
import {
  BarChart3,
  Users,
  Stethoscope,
  ShoppingCart,
  Package,
  Gift,
  Settings,
  ChevronDown,
  LogOut,
  Crown,
  Lock,
  CreditCard,
<<<<<<< HEAD
  TrendingUp,
=======
  Workflow,
  FileText,
  UserCircle,
  Tag,
>>>>>>> 44d85233
} from "lucide-react"
import Tutorial from "./ui/tutorial"

const navigation = [
  { name: "Overview", icon: BarChart3, current: true, href: "/" },
  { name: "Customers", icon: Users, current: false, href: "/customers" },
  { name: "Plans", icon: Crown, current: false, href: "/plans" },
]

const operations = [
  { name: "Treatments", icon: Stethoscope, current: false, href: "#", comingSoon: true },
  // { name: "Offerings", icon: Gift, current: false, href: "/offerings" },
  { name: "Products", icon: Package, current: false, href: "/products", id: "tutorial-step-3" },
  { name: "Orders", icon: ShoppingCart, current: false, href: "/orders", hasSubmenu: true },
<<<<<<< HEAD
  { name: "Analytics", icon: TrendingUp, current: false, href: "/analytics" },
=======
  { name: "Sequences", icon: Workflow, current: false, href: "/sequences" },
  { name: "Templates", icon: FileText, current: false, href: "/templates" },
  { name: "Contacts", icon: UserCircle, current: false, href: "/contacts" },
  { name: "Tags", icon: Tag, current: false, href: "/tags" },
>>>>>>> 44d85233
]

const services: { name: string; icon: any; current: boolean; href?: string; hasSubmenu?: boolean; comingSoon?: boolean }[] = [
  // Add services here when needed
]

const configuration = [{ name: "Settings", icon: Settings, current: false, href: "/settings" }]

const API_URL = process.env.NEXT_PUBLIC_API_URL || "http://localhost:3001";

export function Sidebar() {
  const { user, logout, hasActiveSubscription, refreshSubscription, authenticatedFetch, subscription } = useAuth()
  const router = useRouter()
  const [hoveredItem, setHoveredItem] = useState<string | null>(null)
  const [isRefreshing, setIsRefreshing] = useState(false)
  const [runTutorial, setRunTutorial] = useState(() => {
    // Check if tutorial has been completed before
    if (typeof window !== 'undefined') {
      const tutorialCompleted = localStorage.getItem('tutorialCompleted');
      return tutorialCompleted !== 'true';
    }
    return false;
  });

  // Check if user has access to analytics based on tier or custom features
  const hasAccessToAnalytics = 
    subscription?.customFeatures?.hasAccessToAnalytics || 
    subscription?.tierConfig?.hasAccessToAnalytics ||
    false;
  const fetchSubscriptionBasicInfo = async () => {
    try {
      const response = await authenticatedFetch(`${API_URL}/brand-subscriptions/basic-info`, {
        method: "GET",
        skipLogoutOn401: true,
      });

      if (response.ok) {
        const data = await response.json();
        if (data.success) {
          console.log("data.data", data.data);
          const needsTutorial = data.data.tutorialFinished === false && data.data.status === "active" && data.data.stripeCustomerId !== null;
          console.log("needsTutorial", needsTutorial);
          setRunTutorial(needsTutorial);
        }
      }
    } catch (error) {
      console.error("Error fetching subscription basic info:", error);
    }
  };

  useEffect(() => {
    fetchSubscriptionBasicInfo()
  }, [])

  const handleRefreshSubscription = async () => {
    if (isRefreshing) return
    setIsRefreshing(true)
    try {
      await refreshSubscription()
    } catch (error) {
      console.error('Error refreshing subscription:', error)
    } finally {
      setIsRefreshing(false)
    }
  }

  // Helper function to check if a navigation item should be disabled
  const isItemDisabled = (itemName: string) => {
    // Plans page is always accessible
    if (itemName === 'Plans') return false

    // Analytics requires specific access
    if (itemName === 'Analytics') {
      return !hasAccessToAnalytics
    }

    // If no active subscription, disable everything except Plans and Settings
    if (!hasActiveSubscription) {
      return itemName !== 'Settings'
    }

    return false
  }

  // Helper function to handle clicks on disabled items
  const handleDisabledClick = (e: React.MouseEvent, itemName: string) => {
    e.preventDefault()
    
    // Analytics requires upgrade - redirect to plans page
    if (itemName === 'Analytics' && !hasAccessToAnalytics) {
      router.push('/plans?message=Upgrade your plan to access Analytics.')
      return
    }
    
    if (!hasActiveSubscription && itemName !== 'Plans' && itemName !== 'Settings') {
      // Redirect to settings instead of plans for subscription management
      router.push('/settings?tab=subscription&message=Please subscribe to access this feature.')
    }
  }

  // Helper function to render a sidebar item
  const renderSidebarItem = (item: { name: string; icon: any; current: boolean; href?: string; hasSubmenu?: boolean, id?: string, comingSoon?: boolean }, _section: string) => {
    const isActive = router.pathname === item.href
    const disabled = isItemDisabled(item.name)
    const isHovered = hoveredItem === item.name

    return (
      <div key={item.name} className="relative" id={item.id}>
        {item.comingSoon ? (
          <div
            className={cn(
              "group flex items-center px-3 py-2 text-sm font-medium rounded-md transition-all cursor-not-allowed opacity-60"
            )}
          >
            <div className="flex items-center flex-1">
              <item.icon className="mr-3 h-4 w-4 opacity-50" />
              <span className="opacity-75">{item.name}</span>
            </div>
            <span className="ml-auto text-xs px-2 py-0.5 rounded-full bg-amber-100 text-amber-700 border border-amber-200">
              Coming Soon
            </span>
          </div>
        ) : disabled ? (
          <div
            className={cn(
              "group flex items-center px-3 py-2 text-sm font-medium rounded-md transition-all cursor-pointer",
              item.name === 'Analytics' && !hasAccessToAnalytics
                ? "opacity-70 text-muted-foreground/70 hover:bg-sidebar-accent/20 hover:opacity-80"
                : "opacity-60 grayscale text-muted-foreground/60 hover:bg-sidebar-accent/30 hover:opacity-70",
              isActive
                ? "bg-sidebar-accent/50 text-sidebar-accent-foreground/70"
                : ""
            )}
            onClick={(e) => handleDisabledClick(e, item.name)}
            onMouseEnter={() => setHoveredItem(item.name)}
            onMouseLeave={() => setHoveredItem(null)}
          >
            <div className="flex items-center">
              <item.icon className={cn(
                "mr-3 h-4 w-4",
                item.name === 'Analytics' && !hasAccessToAnalytics ? "opacity-70" : "opacity-50"
              )} />
              <span className={cn(
                item.name === 'Analytics' && !hasAccessToAnalytics ? "opacity-90" : "opacity-75"
              )}>{item.name}</span>
            </div>
            {item.name === 'Analytics' && !hasAccessToAnalytics ? (
              <span className="ml-auto text-[10px] px-2 py-0.5 rounded-full bg-gradient-to-r from-amber-100 to-orange-100 text-orange-700 border border-orange-200 font-medium">
                Upgrade
              </span>
            ) : (
              <Lock className="ml-auto h-3 w-3 text-muted-foreground/50" />
            )}
          </div>
        ) : (
          <Link
            href={item.href || "#"}
            className={cn(
              "group flex items-center px-3 py-2 text-sm font-medium rounded-md transition-colors",
              isActive
                ? "bg-sidebar-accent text-sidebar-accent-foreground"
                : "text-sidebar-foreground hover:bg-sidebar-accent hover:text-sidebar-accent-foreground"
            )}
            onClick={disabled ? (e) => handleDisabledClick(e, item.name) : undefined}
          >
            <div className="flex items-center">
              <item.icon className="mr-3 h-4 w-4" />
              {item.name}
            </div>
            {item.hasSubmenu && <ChevronDown className="ml-auto h-4 w-4" />}
          </Link>
        )}

        {/* Tooltip for disabled items */}
        {disabled && isHovered && (
          <div className="absolute left-full ml-2 top-1/2 transform -translate-y-1/2 bg-gray-900 text-white text-xs px-2 py-1 rounded shadow-lg z-50 whitespace-nowrap">
            {item.name === 'Analytics' && !hasAccessToAnalytics
              ? '✨ Upgrade to access Analytics'
              : 'Subscription Required'}
          </div>
        )}
      </div>
    )
  }

  return (
    <div className="w-64 bg-sidebar border-r border-sidebar-border flex flex-col">
      <Tutorial runTutorial={runTutorial} setRunTutorial={setRunTutorial} />
      {/* Logo */}
      <div className="p-6">
        <h1 className="text-xl font-bold text-sidebar-foreground">Fuse</h1>
      </div>

      {/* Navigation */}
      <nav className="flex-1 px-4 space-y-1">
        {/* Main Navigation */}
        <div className="space-y-1">
          {(hasActiveSubscription ? navigation.filter((item) => item.name !== 'Plans') : navigation).map((item) =>
            renderSidebarItem(item, 'navigation')
          )}
        </div>

        {/* Operations Section */}
        <div className="pt-6">
          <h3 className="px-3 text-xs font-semibold text-muted-foreground uppercase tracking-wider mb-2">Operations</h3>
          <div className="space-y-1">
            {operations.map((item) => renderSidebarItem(item, 'operations'))}
          </div>
        </div>

        {/* Services Section */}
        <div className="pt-6">
          <h3 className="px-3 text-xs font-semibold text-muted-foreground uppercase tracking-wider mb-2">Services</h3>
          <div className="space-y-1">
            {services.map((item) => renderSidebarItem(item, 'services'))}
          </div>
        </div>

        {/* Configuration Section */}
        <div className="pt-6">
          <h3 className="px-3 text-xs font-semibold text-muted-foreground uppercase tracking-wider mb-2">
            Configuration
          </h3>
          <div className="space-y-1">
            {configuration.map((item) => renderSidebarItem(item, 'configuration'))}
          </div>
        </div>
      </nav>

      {/* User Profile */}
      <div className="p-4 border-t border-sidebar-border">
        <div className="flex items-center justify-between space-x-3">
          <div className="flex items-center space-x-3 flex-1 min-w-0">
            <div className="w-8 h-8 bg-blue-600 rounded-full flex items-center justify-center">
              <span className="text-sm font-medium text-white">
                {user?.name?.charAt(0).toUpperCase() || 'A'}
              </span>
            </div>
            <div className="flex-1 min-w-0">
              <p className="text-sm font-medium text-sidebar-foreground truncate">
                {user?.name || 'Admin User'}
              </p>
              <p className="text-xs text-muted-foreground truncate">
                {user?.email || 'admin@example.com'}
              </p>
            </div>
          </div>
          <div className="flex items-center gap-2">
            <button
              onClick={handleRefreshSubscription}
              className="p-1 text-muted-foreground hover:text-foreground hover:bg-sidebar-accent rounded"
              title="Refresh subscription status"
              aria-label="Refresh subscription status"
            >
              <CreditCard className={`h-4 w-4 ${isRefreshing ? 'animate-spin' : ''}`} />
            </button>
            <button
              onClick={() => logout()}
              className="p-1 text-muted-foreground hover:text-foreground hover:bg-sidebar-accent rounded"
              title="Logout"
              aria-label="Logout"
            >
              <LogOut className="h-4 w-4" />
            </button>
          </div>
        </div>
      </div>
    </div>
  )
}<|MERGE_RESOLUTION|>--- conflicted
+++ resolved
@@ -16,14 +16,11 @@
   Crown,
   Lock,
   CreditCard,
-<<<<<<< HEAD
   TrendingUp,
-=======
   Workflow,
   FileText,
   UserCircle,
   Tag,
->>>>>>> 44d85233
 } from "lucide-react"
 import Tutorial from "./ui/tutorial"
 
@@ -38,14 +35,11 @@
   // { name: "Offerings", icon: Gift, current: false, href: "/offerings" },
   { name: "Products", icon: Package, current: false, href: "/products", id: "tutorial-step-3" },
   { name: "Orders", icon: ShoppingCart, current: false, href: "/orders", hasSubmenu: true },
-<<<<<<< HEAD
   { name: "Analytics", icon: TrendingUp, current: false, href: "/analytics" },
-=======
   { name: "Sequences", icon: Workflow, current: false, href: "/sequences" },
   { name: "Templates", icon: FileText, current: false, href: "/templates" },
   { name: "Contacts", icon: UserCircle, current: false, href: "/contacts" },
   { name: "Tags", icon: Tag, current: false, href: "/tags" },
->>>>>>> 44d85233
 ]
 
 const services: { name: string; icon: any; current: boolean; href?: string; hasSubmenu?: boolean; comingSoon?: boolean }[] = [
