import type { NextApiRequest, NextApiResponse } from 'next'

const API_BASE = process.env.NEXT_PUBLIC_API_URL || 'http://localhost:3001'

function getNormalizedHost(req: NextApiRequest): string | null {
    const rawOriginalHost = Array.isArray((req.headers as any)['x-original-host']) ? (req.headers as any)['x-original-host'][0] : ((req.headers as any)['x-original-host'] as string | undefined)
    const rawXForwardedHost = Array.isArray(req.headers['x-forwarded-host']) ? req.headers['x-forwarded-host'][0] : (req.headers['x-forwarded-host'] as string | undefined)
    const rawHostHeader = Array.isArray(req.headers.host) ? req.headers.host[0] : req.headers.host
    const candidate = (rawOriginalHost || rawXForwardedHost || rawHostHeader || '').toString()
    if (!candidate) return null
    const first = candidate.split(',')[0].trim().toLowerCase()
    const noPort = first.split(':')[0]
    return noPort.startsWith('www.') ? noPort.slice(4) : noPort
}

export default async function handler(req: NextApiRequest, res: NextApiResponse) {
    try {
        const { slug, variant } = req.query
        const hostname = getNormalizedHost(req)
        const debugHeaders = {
            xOriginalHost: (req.headers as any)['x-original-host'],
            xForwardedHost: req.headers['x-forwarded-host'],
            host: req.headers.host,
        }
        console.log('[brand-products] inputs', { slug, hostname, API_BASE, debugHeaders })

        if (!slug || typeof slug !== 'string') {
            return res.status(400).json({ success: false, message: 'Product slug is required' })
        }

        if (!hostname || typeof hostname !== 'string') {
            return res.status(400).json({ success: false, message: 'Clinic hostname not provided' })
        }

        // First: try to resolve via custom domain (only when not a platform subdomain)
        let clinicSlug: string | null = null
<<<<<<< HEAD
        if (!hostname.endsWith('.fuse.health') && !hostname.endsWith('.fusehealth.com') && !hostname.includes('.localhost')) {
=======
        if (!hostname.endsWith('.fuse.health') && !hostname.endsWith('.fusehealthstaging.xyz') && !hostname.includes('.localhost')) {
>>>>>>> 33b4d311
            try {
                const customDomainResponse = await fetch(`${API_BASE}/clinic/by-custom-domain`, {
                    method: 'POST',
                    headers: { 'Content-Type': 'application/json' },
                    body: JSON.stringify({ domain: hostname })
                })
                if (!customDomainResponse.ok) {
                    const text = await customDomainResponse.text().catch(() => '')
                    console.log('[brand-products] custom-domain lookup failed', { status: customDomainResponse.status, text })
                } else {
                    const customDomainData = await customDomainResponse.json()
                    if (customDomainData.success && customDomainData.slug) {
                        clinicSlug = customDomainData.slug
                        console.log(`✅ Found clinic via custom domain: ${clinicSlug}`)
                    }
                }
            } catch (error) {
                console.error('Error fetching clinic by custom domain:', error)
            }
        }

        // Fallback: parse subdomain formats
        if (!clinicSlug) {
            if (process.env.NODE_ENV === 'production' && hostname.endsWith('.fusehealth.com')) {
                const parts = hostname.split('.fusehealth.com')
                clinicSlug = parts.length > 1 ? parts[0] : null
            } else if (process.env.NODE_ENV === 'production' && hostname.endsWith('.fuse.health')) {
                const parts = hostname.split('.fuse.health')
                clinicSlug = parts.length > 1 ? parts[0] : null
            } else if (process.env.NODE_ENV === 'production' && hostname.endsWith('.fusehealthstaging.xyz')) {
                const parts = hostname.split('.fusehealthstaging.xyz')
                clinicSlug = parts.length > 1 ? parts[0] : null
            } else if (process.env.NODE_ENV !== 'production' && hostname.includes('.localhost')) {
                const parts = hostname.split('.localhost')
                clinicSlug = parts.length > 1 ? parts[0] : null
            }
            console.log('[brand-products] derived clinicSlug from host fallback', { hostname, clinicSlug })
        }

        if (!clinicSlug) {
            return res.status(400).json({ success: false, message: 'Unable to determine clinic from hostname' })
        }

        const variantQuery = typeof variant === 'string' ? `?variant=${encodeURIComponent(variant)}` : ''
        const url = `${API_BASE}/public/brand-products/${encodeURIComponent(clinicSlug)}/${encodeURIComponent(slug)}${variantQuery}`
        console.log('[brand-products] fetching backend', { url })

        const response = await fetch(url)
        const raw = await response.text()
        let data: any
        try { data = JSON.parse(raw) } catch { data = raw }
        if (!response.ok) {
            console.log('[brand-products] backend non-OK', { status: response.status, data })
        }

        res.status(response.status).json(data)
    } catch (error) {
        console.error('Proxy error /api/public/brand-products/[slug]:', error)
        res.status(500).json({ success: false, message: 'Internal proxy error' })
    }
}

<|MERGE_RESOLUTION|>--- conflicted
+++ resolved
@@ -34,11 +34,7 @@
 
         // First: try to resolve via custom domain (only when not a platform subdomain)
         let clinicSlug: string | null = null
-<<<<<<< HEAD
-        if (!hostname.endsWith('.fuse.health') && !hostname.endsWith('.fusehealth.com') && !hostname.includes('.localhost')) {
-=======
-        if (!hostname.endsWith('.fuse.health') && !hostname.endsWith('.fusehealthstaging.xyz') && !hostname.includes('.localhost')) {
->>>>>>> 33b4d311
+        if (!hostname.endsWith('.fuse.health') && !hostname.endsWith('.fusehealth.com') && !hostname.endsWith('.fusehealthstaging.xyz') && !hostname.includes('.localhost')) {
             try {
                 const customDomainResponse = await fetch(`${API_BASE}/clinic/by-custom-domain`, {
                     method: 'POST',
