--- conflicted
+++ resolved
@@ -1891,7 +1891,8 @@
       console.log('💳 Payment authorized successfully:', paymentIntentId);
       console.log('💳 Subscription will be created after manual payment capture');
 
-<<<<<<< HEAD
+      await triggerCheckoutSequenceRun();
+
       // Track conversion in analytics - use tenantProductFormId which is always available from URL
       if (tenantProductFormId && tenantProductId && domainClinic) {
         const userId = (domainClinic as any).userId || (domainClinic as any).ownerId;
@@ -1912,9 +1913,6 @@
           hasConvertedRef.current = true;
         }
       }
-=======
-      await triggerCheckoutSequenceRun();
->>>>>>> 44d85233
 
       // Don't close modal, allow user to continue with questionnaire steps
     } catch (error) {
